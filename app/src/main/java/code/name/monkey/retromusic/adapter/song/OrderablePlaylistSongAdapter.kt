--- conflicted
+++ resolved
@@ -6,6 +6,7 @@
 import code.name.monkey.retromusic.R
 import code.name.monkey.retromusic.R.menu
 import code.name.monkey.retromusic.db.PlaylistEntity
+import code.name.monkey.retromusic.db.toSongs
 import code.name.monkey.retromusic.dialogs.RemoveSongFromPlaylistDialog
 import code.name.monkey.retromusic.interfaces.CabHolder
 import code.name.monkey.retromusic.model.PlaylistSong
@@ -56,7 +57,7 @@
     override fun onMultipleItemAction(menuItem: MenuItem, selection: List<Song>) {
         when (menuItem.itemId) {
             R.id.action_remove_from_playlist -> {
-                RemoveSongFromPlaylistDialog.create(selection.to(playlist.playListId))
+                RemoveSongFromPlaylistDialog.create(selection.toSongs(playlist.playListId))
                     .show(activity.supportFragmentManager, "REMOVE_FROM_PLAYLIST")
                 return
             }
@@ -120,11 +121,7 @@
         override fun onSongMenuItemClick(item: MenuItem): Boolean {
             when (item.itemId) {
                 R.id.action_remove_from_playlist -> {
-<<<<<<< HEAD
                     RemoveSongFromPlaylistDialog.create(song.toSongEntity(playlist.playListId))
-=======
-                    RemoveSongFromPlaylistDialog.create(song.toSongEntity(playlistId))
->>>>>>> cee4565c
                         .show(activity.supportFragmentManager, "REMOVE_FROM_PLAYLIST")
                     return true
                 }

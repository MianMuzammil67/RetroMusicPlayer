/*
 * Copyright (c) 2019 Hemanth Savarala.
 *
 * Licensed under the GNU General Public License v3
 *
 * This is free software: you can redistribute it and/or modify it under
 * the terms of the GNU General Public License as published by
 *  the Free Software Foundation either version 3 of the License, or (at your option) any later version.
 *
 * This software is distributed in the hope that it will be useful, but WITHOUT ANY WARRANTY;
 * without even the implied warranty of MERCHANTABILITY or FITNESS FOR A PARTICULAR PURPOSE.
 * See the GNU General Public License for more details.
 */

package code.name.monkey.retromusic.repository

import android.provider.MediaStore.Audio.AudioColumns
import code.name.monkey.retromusic.model.Album
import code.name.monkey.retromusic.model.Artist
import code.name.monkey.retromusic.util.PreferenceUtil

interface ArtistRepository {
    fun artists(): List<Artist>

    fun albumArtists(): List<Artist>

    fun artists(query: String): List<Artist>

    fun artist(artistId: Long): Artist
}

class RealArtistRepository(
    private val songRepository: RealSongRepository,
    private val albumRepository: RealAlbumRepository
) : ArtistRepository {

    private fun getSongLoaderSortOrder(): String {
        return PreferenceUtil.artistSortOrder + ", " +
                PreferenceUtil.artistAlbumSortOrder + ", " +
                PreferenceUtil.artistSongSortOrder
    }
    override fun artist(artistId: Long): Artist {
        if (artistId == Artist.VARIOUS_ARTISTS_ID) {
            // Get Various Artists
            val songs = songRepository.songs(
                songRepository.makeSongCursor(
                    null,
                    null,
                    getSongLoaderSortOrder()
                )
            )
            val albums = albumRepository.splitIntoAlbums(songs).filter { it.albumArtist == Artist.VARIOUS_ARTISTS_DISPLAY_NAME }
            return Artist(Artist.VARIOUS_ARTISTS_ID, albums)
        }

        val songs = songRepository.songs(
            songRepository.makeSongCursor(
                AudioColumns.ARTIST_ID + "=?",
                arrayOf(artistId.toString()),
                getSongLoaderSortOrder()
            )
        )
        return Artist(artistId, albumRepository.splitIntoAlbums(songs))
    }
    override fun artists(): List<Artist> {
        val songs = songRepository.songs(
            songRepository.makeSongCursor(
                null, null,
                getSongLoaderSortOrder()
            )
        )
        return splitIntoArtists(albumRepository.splitIntoAlbums(songs))
    }

    override fun albumArtists(): List<Artist> {
        val songs = songRepository.songs(
            songRepository.makeSongCursor(
                null,
                null,
                getSongLoaderSortOrder()
            )
        )
<<<<<<< HEAD

        val sortString = if (PreferenceUtil.artistSortOrder.contains("DESC")) String.CASE_INSENSITIVE_ORDER.reversed() else String.CASE_INSENSITIVE_ORDER

        return splitIntoAlbumArtists(albumRepository.splitIntoAlbums(songs)).sortedWith(compareBy(sortString) { it.name })
    }
=======
>>>>>>> 5d1a75bc

        return splitIntoAlbumArtists(albumRepository.splitIntoAlbums(songs))
    }

    override fun artists(query: String): List<Artist> {
        val songs = songRepository.songs(
            songRepository.makeSongCursor(
                AudioColumns.ARTIST + " LIKE ?",
                arrayOf("%$query%"),
                getSongLoaderSortOrder()
            )
        )
        return splitIntoArtists(albumRepository.splitIntoAlbums(songs))
    }


    private fun splitIntoAlbumArtists(albums: List<Album>): List<Artist> {
        return albums.groupBy { it.albumArtist }
            .map {
                val currentAlbums = it.value
                if (currentAlbums.isNotEmpty()) {
                    if (currentAlbums[0].albumArtist == Artist.VARIOUS_ARTISTS_DISPLAY_NAME) {
                        Artist(Artist.VARIOUS_ARTISTS_ID, currentAlbums)
                    } else {
                        Artist(currentAlbums[0].artistId, currentAlbums)
                    }
                } else {
                    Artist.empty
                }
            }
    }



    fun splitIntoArtists(albums: List<Album>): List<Artist> {
        return albums.groupBy { it.artistId }
            .map { Artist(it.key, it.value) }
    }
}<|MERGE_RESOLUTION|>--- conflicted
+++ resolved
@@ -80,14 +80,6 @@
                 getSongLoaderSortOrder()
             )
         )
-<<<<<<< HEAD
-
-        val sortString = if (PreferenceUtil.artistSortOrder.contains("DESC")) String.CASE_INSENSITIVE_ORDER.reversed() else String.CASE_INSENSITIVE_ORDER
-
-        return splitIntoAlbumArtists(albumRepository.splitIntoAlbums(songs)).sortedWith(compareBy(sortString) { it.name })
-    }
-=======
->>>>>>> 5d1a75bc
 
         return splitIntoAlbumArtists(albumRepository.splitIntoAlbums(songs))
     }

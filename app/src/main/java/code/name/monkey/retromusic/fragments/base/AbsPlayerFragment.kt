--- conflicted
+++ resolved
@@ -159,25 +159,6 @@
         return false
     }
 
-<<<<<<< HEAD
-    protected open fun toggleFavorite(song: Song) {
-        lifecycleScope.launch(IO) {
-            val playlist: PlaylistEntity? = repository.favoritePlaylist()
-            if (playlist != null) {
-                val songEntity = song.toSongEntity(playlist.playListId)
-                val isFavorite = repository.isFavoriteSong(songEntity).isNotEmpty()
-                if (isFavorite) {
-                    repository.removeSongFromPlaylist(songEntity)
-                } else {
-                    repository.insertSongs(listOf(song.toSongEntity(playlist.playListId)))
-                }
-            }
-            libraryViewModel.forceReload(Playlists)
-            requireContext().sendBroadcast(Intent(MusicService.FAVORITE_STATE_CHANGED))
-        }
-    }
-=======
->>>>>>> 34b5d01e
 
     abstract fun playerToolbar(): Toolbar?
 
@@ -201,47 +182,42 @@
 
     protected open fun toggleFavorite(song: Song) {
         lifecycleScope.launch(IO) {
-            val playlist: PlaylistEntity = libraryViewModel.favoritePlaylist().first()
-            val songEntity = song.toSongEntity(playlist.playListId)
-            val isFavorite = libraryViewModel.isFavoriteSong(songEntity).isNotEmpty()
-            if (isFavorite) {
-                libraryViewModel.removeSongFromPlaylist(songEntity)
-            } else {
-                libraryViewModel.insertSongs(listOf(song.toSongEntity(playlist.playListId)))
-                libraryViewModel.forceReload(ReloadType.Playlists)
-            }
+            val playlist: PlaylistEntity? = libraryViewModel.favoritePlaylist()
+            if (playlist != null) {
+                val songEntity = song.toSongEntity(playlist.playListId)
+                val isFavorite = libraryViewModel.isFavoriteSong(songEntity).isNotEmpty()
+                if (isFavorite) {
+                    libraryViewModel.removeSongFromPlaylist(songEntity)
+                } else {
+                    libraryViewModel.insertSongs(listOf(song.toSongEntity(playlist.playListId)))
+                }
+            }
+            libraryViewModel.forceReload(ReloadType.Playlists)
             requireContext().sendBroadcast(Intent(MusicService.FAVORITE_STATE_CHANGED))
         }
     }
 
     fun updateIsFavorite() {
         lifecycleScope.launch(IO) {
-<<<<<<< HEAD
-            val playlist: PlaylistEntity = repository.favoritePlaylist()
-            val song = MusicPlayerRemote.currentSong.toSongEntity(playlist.playListId)
-            val isFavorite = repository.isFavoriteSong(song).isNotEmpty()
-            withContext(Main) {
-                val icon = if (isFavorite) R.drawable.ic_favorite
-                else R.drawable.ic_favorite_border
-=======
-            val playlist: PlaylistEntity = libraryViewModel.favoritePlaylist().first()
-            val song = MusicPlayerRemote.currentSong.toSongEntity(playlist.playListId)
-            val isFavorite = libraryViewModel.isFavoriteSong(song).isNotEmpty()
-            withContext(Main) {
-                val icon =
-                    if (isFavorite) R.drawable.ic_favorite else R.drawable.ic_favorite_border
->>>>>>> 34b5d01e
-                val drawable =
-                    RetroUtil.getTintedVectorDrawable(
-                        requireContext(),
-                        icon,
-                        toolbarIconColor()
-                    )
-                if (playerToolbar() != null) {
-                    playerToolbar()?.menu?.findItem(R.id.action_toggle_favorite)
-                        ?.setIcon(drawable)?.title =
-                        if (isFavorite) getString(R.string.action_remove_from_favorites)
-                        else getString(R.string.action_add_to_favorites)
+            val playlist: PlaylistEntity? = libraryViewModel.favoritePlaylist()
+            if (playlist != null) {
+                val song = MusicPlayerRemote.currentSong.toSongEntity(playlist.playListId)
+                val isFavorite = libraryViewModel.isFavoriteSong(song).isNotEmpty()
+                withContext(Main) {
+                    val icon =
+                        if (isFavorite) R.drawable.ic_favorite else R.drawable.ic_favorite_border
+                    val drawable =
+                        RetroUtil.getTintedVectorDrawable(
+                            requireContext(),
+                            icon,
+                            toolbarIconColor()
+                        )
+                    if (playerToolbar() != null) {
+                        playerToolbar()?.menu?.findItem(R.id.action_toggle_favorite)
+                            ?.setIcon(drawable)?.title =
+                            if (isFavorite) getString(R.string.action_remove_from_favorites)
+                            else getString(R.string.action_add_to_favorites)
+                    }
                 }
             }
         }

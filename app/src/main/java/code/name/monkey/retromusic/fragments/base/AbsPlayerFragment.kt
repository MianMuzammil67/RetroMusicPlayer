package code.name.monkey.retromusic.fragments.base

import android.content.ContentUris
import android.content.Intent
import android.media.MediaMetadataRetriever
import android.os.Build
import android.os.Bundle
import android.provider.MediaStore
import android.text.TextUtils
import android.view.MenuItem
import android.view.View
import android.widget.Toast
import androidx.annotation.LayoutRes
import androidx.appcompat.widget.Toolbar
import androidx.core.os.bundleOf
import androidx.lifecycle.lifecycleScope
import androidx.navigation.findNavController
import code.name.monkey.retromusic.EXTRA_ALBUM_ID
import code.name.monkey.retromusic.EXTRA_ARTIST_ID
import code.name.monkey.retromusic.R
import code.name.monkey.retromusic.activities.tageditor.AbsTagEditorActivity
import code.name.monkey.retromusic.activities.tageditor.SongTagEditorActivity
import code.name.monkey.retromusic.db.PlaylistEntity
import code.name.monkey.retromusic.dialogs.*
import code.name.monkey.retromusic.extensions.hide
import code.name.monkey.retromusic.extensions.whichFragment
import code.name.monkey.retromusic.fragments.LibraryViewModel
import code.name.monkey.retromusic.fragments.ReloadType
import code.name.monkey.retromusic.fragments.player.PlayerAlbumCoverFragment
import code.name.monkey.retromusic.helper.MusicPlayerRemote
import code.name.monkey.retromusic.interfaces.PaletteColorHolder
import code.name.monkey.retromusic.model.Song
import code.name.monkey.retromusic.model.lyrics.Lyrics
import code.name.monkey.retromusic.repository.RealRepository
import code.name.monkey.retromusic.service.MusicService
import code.name.monkey.retromusic.util.*
import kotlinx.android.synthetic.main.shadow_statusbar_toolbar.*
import kotlinx.coroutines.Dispatchers.IO
import kotlinx.coroutines.Dispatchers.Main
import kotlinx.coroutines.launch
import kotlinx.coroutines.withContext
import org.koin.android.ext.android.get
import org.koin.androidx.viewmodel.ext.android.sharedViewModel
import java.io.FileNotFoundException

abstract class AbsPlayerFragment(@LayoutRes layout: Int) : AbsMainActivityFragment(layout),
    Toolbar.OnMenuItemClickListener, PaletteColorHolder, PlayerAlbumCoverFragment.Callbacks {

    private var playerAlbumCoverFragment: PlayerAlbumCoverFragment? = null
    protected val libraryViewModel by sharedViewModel<LibraryViewModel>()

    override fun onMenuItemClick(
        item: MenuItem
    ): Boolean {
        val song = MusicPlayerRemote.currentSong
        when (item.itemId) {
            R.id.action_toggle_favorite -> {
                toggleFavorite(song)
                return true
            }
            R.id.action_share -> {
                SongShareDialog.create(song).show(childFragmentManager, "SHARE_SONG")
                return true
            }
            R.id.action_go_to_drive_mode -> {
                NavigationUtil.gotoDriveMode(requireActivity())
                return true
            }
            R.id.action_delete_from_device -> {
                DeleteSongsDialog.create(song).show(childFragmentManager, "DELETE_SONGS")
                return true
            }
            R.id.action_add_to_playlist -> {
                lifecycleScope.launch(IO) {
                    val playlists = get<RealRepository>().roomPlaylists()
                    withContext(Main) {
                        AddToRetroPlaylist.create(playlists, song)
                            .show(childFragmentManager, "ADD_PLAYLIST")
                    }
                }
                return true
            }
            R.id.action_clear_playing_queue -> {
                MusicPlayerRemote.clearQueue()
                return true
            }
            R.id.action_save_playing_queue -> {
                CreateRetroPlaylist.create(ArrayList(MusicPlayerRemote.playingQueue))
                    .show(childFragmentManager, "ADD_TO_PLAYLIST")
                return true
            }
            R.id.action_tag_editor -> {
                val intent = Intent(activity, SongTagEditorActivity::class.java)
                intent.putExtra(AbsTagEditorActivity.EXTRA_ID, song.id)
                startActivity(intent)
                return true
            }
            R.id.action_details -> {
                SongDetailDialog.create(song).show(childFragmentManager, "SONG_DETAIL")
                return true
            }
            R.id.action_go_to_album -> {
                mainActivity.collapsePanel()
                requireActivity().findNavController(R.id.fragment_container).navigate(
                    R.id.albumDetailsFragment,
                    bundleOf(EXTRA_ALBUM_ID to song.albumId)
                )
                return true
            }
            R.id.action_go_to_artist -> {
                mainActivity.collapsePanel()
                requireActivity().findNavController(R.id.fragment_container).navigate(
                    R.id.artistDetailsFragment,
                    bundleOf(EXTRA_ARTIST_ID to song.artistId)
                )
                return true
            }
            R.id.now_playing -> {
                NavigationUtil.goToPlayingQueue(requireActivity())
                return true
            }
            R.id.action_show_lyrics -> {
                NavigationUtil.goToLyrics(requireActivity())
                return true
            }
            R.id.action_equalizer -> {
                NavigationUtil.openEqualizer(requireActivity())
                return true
            }
            R.id.action_sleep_timer -> {
                SleepTimerDialog().show(parentFragmentManager, TAG)
                return true
            }
            R.id.action_set_as_ringtone -> {
                if (RingtoneManager.requiresDialog(requireActivity())) {
                    RingtoneManager.getDialog(requireActivity())
                }
                val ringtoneManager = RingtoneManager(requireActivity())
                ringtoneManager.setRingtone(song)
                return true
            }
            R.id.action_go_to_genre -> {
                val retriever = MediaMetadataRetriever()
                val trackUri =
                    ContentUris.withAppendedId(
                        MediaStore.Audio.Media.EXTERNAL_CONTENT_URI,
                        song.id.toLong()
                    )
                retriever.setDataSource(activity, trackUri)
                var genre: String? =
                    retriever.extractMetadata(MediaMetadataRetriever.METADATA_KEY_GENRE)
                if (genre == null) {
                    genre = "Not Specified"
                }
                Toast.makeText(context, genre, Toast.LENGTH_SHORT).show()
                return true
            }
        }
        return false
    }


    abstract fun playerToolbar(): Toolbar?

    abstract fun onShow()

    abstract fun onHide()

    abstract fun onBackPressed(): Boolean

    abstract fun toolbarIconColor(): Int

    override fun onServiceConnected() {
        updateIsFavorite()
        updateLyrics()
    }

    override fun onPlayingMetaChanged() {
        updateIsFavorite()
        updateLyrics()
    }

    protected open fun toggleFavorite(song: Song) {
        lifecycleScope.launch(IO) {
            val playlist: PlaylistEntity? = libraryViewModel.favoritePlaylist()
            if (playlist != null) {
                val songEntity = song.toSongEntity(playlist.playListId)
                val isFavorite = libraryViewModel.isFavoriteSong(songEntity).isNotEmpty()
                if (isFavorite) {
                    libraryViewModel.removeSongFromPlaylist(songEntity)
                } else {
                    libraryViewModel.insertSongs(listOf(song.toSongEntity(playlist.playListId)))
                }
            }
            libraryViewModel.forceReload(ReloadType.Playlists)
            requireContext().sendBroadcast(Intent(MusicService.FAVORITE_STATE_CHANGED))
        }
    }

    fun updateIsFavorite() {
        lifecycleScope.launch(IO) {
<<<<<<< HEAD
            val playlist: PlaylistEntity? = libraryViewModel.favoritePlaylist().firstOrNull()
=======
            val playlist: PlaylistEntity? = libraryViewModel.favoritePlaylist()
>>>>>>> ffa07498
            if (playlist != null) {
                val song = MusicPlayerRemote.currentSong.toSongEntity(playlist.playListId)
                val isFavorite = libraryViewModel.isFavoriteSong(song).isNotEmpty()
                withContext(Main) {
                    val icon =
                        if (isFavorite) R.drawable.ic_favorite else R.drawable.ic_favorite_border
                    val drawable =
                        RetroUtil.getTintedVectorDrawable(
                            requireContext(),
                            icon,
                            toolbarIconColor()
                        )
                    if (playerToolbar() != null) {
                        playerToolbar()?.menu?.findItem(R.id.action_toggle_favorite)
                            ?.setIcon(drawable)?.title =
                            if (isFavorite) getString(R.string.action_remove_from_favorites)
                            else getString(R.string.action_add_to_favorites)
                    }
                }
            }
        }
    }

    private fun updateLyrics() {
        setLyrics(null)
        lifecycleScope.launch(IO) {
            val song = MusicPlayerRemote.currentSong
            val lyrics = try {
                var data: String? = LyricUtil.getStringFromFile(song.title, song.artistName)
                if (TextUtils.isEmpty(data)) {
                    data = MusicUtil.getLyrics(song)
                    if (TextUtils.isEmpty(data)) {
                        null
                    } else {
                        Lyrics.parse(song, data)
                    }
                } else Lyrics.parse(song, data!!)
            } catch (err: FileNotFoundException) {
                null
            }
            withContext(Main) {
                setLyrics(lyrics)
            }
        }
    }

    open fun setLyrics(l: Lyrics?) {
    }

    override fun onViewCreated(view: View, savedInstanceState: Bundle?) {
        super.onViewCreated(view, savedInstanceState)
        if (PreferenceUtil.isFullScreenMode &&
            view.findViewById<View>(R.id.status_bar) != null
        ) {
            view.findViewById<View>(R.id.status_bar).visibility = View.GONE
        }
        playerAlbumCoverFragment = whichFragment(R.id.playerAlbumCoverFragment)
        playerAlbumCoverFragment?.setCallbacks(this)

        if (Build.VERSION.SDK_INT >= Build.VERSION_CODES.M)
            statusBarShadow?.hide()
    }

    companion object {
        val TAG: String = AbsPlayerFragment::class.java.simpleName
        const val VISIBILITY_ANIM_DURATION: Long = 300
    }

    protected fun getUpNextAndQueueTime(): String {
        val duration = MusicPlayerRemote.getQueueDurationMillis(MusicPlayerRemote.position)

        return MusicUtil.buildInfoString(
            resources.getString(R.string.up_next),
            MusicUtil.getReadableDurationString(duration)
        )
    }
}<|MERGE_RESOLUTION|>--- conflicted
+++ resolved
@@ -2,6 +2,7 @@
 
 import android.content.ContentUris
 import android.content.Intent
+import android.graphics.drawable.Drawable
 import android.media.MediaMetadataRetriever
 import android.os.Build
 import android.os.Bundle
@@ -21,6 +22,7 @@
 import code.name.monkey.retromusic.activities.tageditor.AbsTagEditorActivity
 import code.name.monkey.retromusic.activities.tageditor.SongTagEditorActivity
 import code.name.monkey.retromusic.db.PlaylistEntity
+import code.name.monkey.retromusic.db.SongEntity
 import code.name.monkey.retromusic.dialogs.*
 import code.name.monkey.retromusic.extensions.hide
 import code.name.monkey.retromusic.extensions.whichFragment
@@ -199,18 +201,16 @@
 
     fun updateIsFavorite() {
         lifecycleScope.launch(IO) {
-<<<<<<< HEAD
-            val playlist: PlaylistEntity? = libraryViewModel.favoritePlaylist().firstOrNull()
-=======
             val playlist: PlaylistEntity? = libraryViewModel.favoritePlaylist()
->>>>>>> ffa07498
             if (playlist != null) {
-                val song = MusicPlayerRemote.currentSong.toSongEntity(playlist.playListId)
-                val isFavorite = libraryViewModel.isFavoriteSong(song).isNotEmpty()
+                val song: SongEntity =
+                    MusicPlayerRemote.currentSong.toSongEntity(playlist.playListId)
+                val isFavorite: Boolean = libraryViewModel.isFavoriteSong(song).isNotEmpty()
                 withContext(Main) {
                     val icon =
                         if (isFavorite) R.drawable.ic_favorite else R.drawable.ic_favorite_border
-                    val drawable =
+                    val drawable: Drawable? =
+                        
                         RetroUtil.getTintedVectorDrawable(
                             requireContext(),
                             icon,

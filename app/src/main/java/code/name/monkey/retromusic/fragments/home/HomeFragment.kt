--- conflicted
+++ resolved
@@ -43,10 +43,6 @@
 
     private val libraryViewModel: LibraryViewModel by sharedViewModel()
 
-<<<<<<< HEAD
-
-=======
->>>>>>> 34b5d01e
     override fun onViewCreated(view: View, savedInstanceState: Bundle?) {
         super.onViewCreated(view, savedInstanceState)
         setStatusBarColorAuto(view)

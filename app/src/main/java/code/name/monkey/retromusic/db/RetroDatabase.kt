package code.name.monkey.retromusic.db

import androidx.room.Database
import androidx.room.RoomDatabase

@Database(
    entities = [PlaylistEntity::class, SongEntity::class, HistoryEntity::class, PlayCountEntity::class, BlackListStoreEntity::class],
<<<<<<< HEAD
    version = 19,
=======
    version = 20,
>>>>>>> 34b5d01e
    exportSchema = false
)
abstract class RetroDatabase : RoomDatabase() {
    abstract fun playlistDao(): PlaylistDao
    abstract fun blackListStore(): BlackListStoreDao
    abstract fun playCountDao(): PlayCountDao
}<|MERGE_RESOLUTION|>--- conflicted
+++ resolved
@@ -5,11 +5,7 @@
 
 @Database(
     entities = [PlaylistEntity::class, SongEntity::class, HistoryEntity::class, PlayCountEntity::class, BlackListStoreEntity::class],
-<<<<<<< HEAD
-    version = 19,
-=======
     version = 20,
->>>>>>> 34b5d01e
     exportSchema = false
 )
 abstract class RetroDatabase : RoomDatabase() {

package code.name.monkey.retromusic.activities

import android.content.Intent
import android.content.SharedPreferences
import android.content.SharedPreferences.OnSharedPreferenceChangeListener
import android.os.Bundle
import android.provider.MediaStore
import android.view.View
import androidx.lifecycle.lifecycleScope
import code.name.monkey.retromusic.*
import code.name.monkey.retromusic.activities.base.AbsSlidingMusicPanelActivity
import code.name.monkey.retromusic.extensions.findNavController
import code.name.monkey.retromusic.helper.MusicPlayerRemote.openAndShuffleQueue
import code.name.monkey.retromusic.helper.MusicPlayerRemote.openQueue
import code.name.monkey.retromusic.helper.MusicPlayerRemote.playFromUri
import code.name.monkey.retromusic.helper.MusicPlayerRemote.shuffleMode
import code.name.monkey.retromusic.helper.SearchQueryHelper.getSongs
import code.name.monkey.retromusic.model.Song
import code.name.monkey.retromusic.repository.PlaylistSongsLoader.getPlaylistSongList
import code.name.monkey.retromusic.repository.Repository
import code.name.monkey.retromusic.service.MusicService
import code.name.monkey.retromusic.util.AppRater.appLaunched
import code.name.monkey.retromusic.util.PreferenceUtil
import kotlinx.coroutines.Dispatchers
import kotlinx.coroutines.launch
import org.koin.android.ext.android.inject
import java.util.*

class MainActivity : AbsSlidingMusicPanelActivity(), OnSharedPreferenceChangeListener {
    companion object {
        const val TAG = "MainActivity"
        const val EXPAND_PANEL = "expand_panel"
        const val APP_UPDATE_REQUEST_CODE = 9002
    }

    private val repository by inject<Repository>()

    private var blockRequestPermissions = false

    override fun createContentView(): View {
        return wrapSlidingMusicPanel(R.layout.activity_main_content)
    }

    override fun onCreate(savedInstanceState: Bundle?) {
        setDrawUnderStatusBar()
        super.onCreate(savedInstanceState)
        setStatusbarColorAuto()
        setNavigationbarColorAuto()
        setLightNavigationBar(true)
        setTaskDescriptionColorAuto()
        hideStatusBar()
        appLaunched(this)
        updateTabs()
    }

    override fun onSupportNavigateUp(): Boolean =
        findNavController(R.id.fragment_container).navigateUp()

    override fun onResume() {
        super.onResume()
        PreferenceUtil.registerOnSharedPreferenceChangedListener(this)
        if (intent.hasExtra(EXPAND_PANEL) &&
            intent.getBooleanExtra(EXPAND_PANEL, false) &&
            PreferenceUtil.isExpandPanel
        ) {
            expandPanel()
            intent.removeExtra(EXPAND_PANEL)
        }
    }

    override fun onDestroy() {
        super.onDestroy()
        PreferenceUtil.unregisterOnSharedPreferenceChangedListener(this)
    }

    override fun requestPermissions() {
        if (!blockRequestPermissions) {
            super.requestPermissions()
        }
    }

    override fun onActivityResult(requestCode: Int, resultCode: Int, data: Intent?) {
        super.onActivityResult(requestCode, resultCode, data)
        if (!hasPermissions()) {
            requestPermissions()
        }
    }

    override fun onSharedPreferenceChanged(sharedPreferences: SharedPreferences?, key: String?) {
        if (key == GENERAL_THEME || key == BLACK_THEME || key == ADAPTIVE_COLOR_APP || key == USER_NAME || key == TOGGLE_FULL_SCREEN || key == TOGGLE_VOLUME || key == ROUND_CORNERS || key == CAROUSEL_EFFECT || key == NOW_PLAYING_SCREEN_ID || key == TOGGLE_GENRE || key == BANNER_IMAGE_PATH || key == PROFILE_IMAGE_PATH || key == CIRCULAR_ALBUM_ART || key == KEEP_SCREEN_ON || key == TOGGLE_SEPARATE_LINE || key == TOGGLE_HOME_BANNER || key == TOGGLE_ADD_CONTROLS || key == ALBUM_COVER_STYLE || key == HOME_ARTIST_GRID_STYLE || key == ALBUM_COVER_TRANSFORM || key == DESATURATED_COLOR || key == EXTRA_SONG_INFO || key == TAB_TEXT_MODE || key == LANGUAGE_NAME || key == LIBRARY_CATEGORIES
        ) {
            postRecreate()
        }
    }

    override fun onServiceConnected() {
        super.onServiceConnected()
        handlePlaybackIntent(intent)
    }

    private fun handlePlaybackIntent(intent: Intent?) {
        if (intent == null) {
            return
        }
        val uri = intent.data
        val mimeType = intent.type
        var handled = false
        if (intent.action != null && (intent.action == MediaStore.INTENT_ACTION_MEDIA_PLAY_FROM_SEARCH)
        ) {
            val songs: List<Song> =
                getSongs(intent.extras!!)
            if (shuffleMode == MusicService.SHUFFLE_MODE_SHUFFLE) {
                openAndShuffleQueue(songs, true)
            } else {
                openQueue(songs, 0, true)
            }
            handled = true
        }
        if (uri != null && uri.toString().isNotEmpty()) {
            playFromUri(uri)
            handled = true
        } else if (MediaStore.Audio.Playlists.CONTENT_TYPE == mimeType) {
            val id = parseIdFromIntent(intent, "playlistId", "playlist").toInt()
            if (id >= 0) {
                val position = intent.getIntExtra("position", 0)
                val songs: List<Song> =
                    ArrayList(getPlaylistSongList(this, id))
                openQueue(songs, position, true)
                handled = true
            }
        } else if (MediaStore.Audio.Albums.CONTENT_TYPE == mimeType) {
            val id = parseIdFromIntent(intent, "albumId", "album").toInt()
            if (id >= 0) {
                lifecycleScope.launch(Dispatchers.Main) {
                    val position = intent.getIntExtra("position", 0)
                    openQueue(repository.albumById(id).songs!!, position, true)
                    handled = true
                }
            }
        } else if (MediaStore.Audio.Artists.CONTENT_TYPE == mimeType) {
            val id = parseIdFromIntent(intent, "artistId", "artist").toInt()
            if (id >= 0) {
                lifecycleScope.launch {
                    val position = intent.getIntExtra("position", 0)
                    openQueue(repository.artistById(id).songs, position, true)
                    handled = true
                }
            }
        }
        if (handled) {
            setIntent(Intent())
        }
    }

    private fun parseIdFromIntent(
        intent: Intent, longKey: String,
        stringKey: String
    ): Long {
        var id = intent.getLongExtra(longKey, -1)
        if (id < 0) {
            val idString = intent.getStringExtra(stringKey)
            if (idString != null) {
                try {
                    id = idString.toLong()
                } catch (e: NumberFormatException) {
<<<<<<< HEAD
                    println(e.message)
=======
                    //Log.e(TAG, e.message)
>>>>>>> cee4565c
                }
            }
        }
        return id
    }
}<|MERGE_RESOLUTION|>--- conflicted
+++ resolved
@@ -163,11 +163,7 @@
                 try {
                     id = idString.toLong()
                 } catch (e: NumberFormatException) {
-<<<<<<< HEAD
                     println(e.message)
-=======
-                    //Log.e(TAG, e.message)
->>>>>>> cee4565c
                 }
             }
         }

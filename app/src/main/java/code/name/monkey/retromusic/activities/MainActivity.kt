package code.name.monkey.retromusic.activities

import android.content.Intent
import android.content.SharedPreferences
import android.content.SharedPreferences.OnSharedPreferenceChangeListener
import android.os.Bundle
import android.provider.MediaStore
import android.view.View
import androidx.lifecycle.lifecycleScope
import code.name.monkey.retromusic.*
import code.name.monkey.retromusic.activities.base.AbsSlidingMusicPanelActivity
import code.name.monkey.retromusic.extensions.findNavController
import code.name.monkey.retromusic.helper.MusicPlayerRemote
import code.name.monkey.retromusic.helper.SearchQueryHelper.getSongs
import code.name.monkey.retromusic.model.Song
import code.name.monkey.retromusic.repository.PlaylistSongsLoader
import code.name.monkey.retromusic.service.MusicService
import code.name.monkey.retromusic.util.AppRater.appLaunched
import code.name.monkey.retromusic.util.PreferenceUtil
import kotlinx.coroutines.Dispatchers.IO
import kotlinx.coroutines.launch

class MainActivity : AbsSlidingMusicPanelActivity(), OnSharedPreferenceChangeListener {
    companion object {
        const val TAG = "MainActivity"
        const val EXPAND_PANEL = "expand_panel"
        const val APP_UPDATE_REQUEST_CODE = 9002
    }

<<<<<<< HEAD
    private val repository by inject<Repository>()
=======
>>>>>>> 34b5d01e
    private var blockRequestPermissions = false

    override fun createContentView(): View {
        return wrapSlidingMusicPanel(R.layout.activity_main_content)
    }

    override fun onCreate(savedInstanceState: Bundle?) {
        setDrawUnderStatusBar()
        super.onCreate(savedInstanceState)
        setStatusbarColorAuto()
        setNavigationbarColorAuto()
        setLightNavigationBar(true)
        setTaskDescriptionColorAuto()
        hideStatusBar()
        appLaunched(this)
        updateTabs()
    }

    override fun onSupportNavigateUp(): Boolean =
        findNavController(R.id.fragment_container).navigateUp()

    override fun onResume() {
        super.onResume()
        PreferenceUtil.registerOnSharedPreferenceChangedListener(this)
        if (intent.hasExtra(EXPAND_PANEL) &&
            intent.getBooleanExtra(EXPAND_PANEL, false) &&
            PreferenceUtil.isExpandPanel
        ) {
            expandPanel()
            intent.removeExtra(EXPAND_PANEL)
        }
    }

    override fun onDestroy() {
        super.onDestroy()
        PreferenceUtil.unregisterOnSharedPreferenceChangedListener(this)
    }

    override fun requestPermissions() {
        if (!blockRequestPermissions) {
            super.requestPermissions()
        }
    }

    override fun onActivityResult(requestCode: Int, resultCode: Int, data: Intent?) {
        super.onActivityResult(requestCode, resultCode, data)
        if (!hasPermissions()) {
            requestPermissions()
        }
    }

    override fun onSharedPreferenceChanged(sharedPreferences: SharedPreferences?, key: String?) {
        if (key == GENERAL_THEME || key == BLACK_THEME || key == ADAPTIVE_COLOR_APP || key == USER_NAME || key == TOGGLE_FULL_SCREEN || key == TOGGLE_VOLUME || key == ROUND_CORNERS || key == CAROUSEL_EFFECT || key == NOW_PLAYING_SCREEN_ID || key == TOGGLE_GENRE || key == BANNER_IMAGE_PATH || key == PROFILE_IMAGE_PATH || key == CIRCULAR_ALBUM_ART || key == KEEP_SCREEN_ON || key == TOGGLE_SEPARATE_LINE || key == TOGGLE_HOME_BANNER || key == TOGGLE_ADD_CONTROLS || key == ALBUM_COVER_STYLE || key == HOME_ARTIST_GRID_STYLE || key == ALBUM_COVER_TRANSFORM || key == DESATURATED_COLOR || key == EXTRA_SONG_INFO || key == TAB_TEXT_MODE || key == LANGUAGE_NAME || key == LIBRARY_CATEGORIES
        ) {
            postRecreate()
        }
    }

    override fun onServiceConnected() {
        super.onServiceConnected()
        if (intent == null) {
            return
        }
        handlePlaybackIntent(intent)
    }

    private fun handlePlaybackIntent(intent: Intent) {
        lifecycleScope.launch(IO) {
            val uri = intent.data
            val mimeType = intent.type
            var handled = false
            if (intent.action != null &&
                intent.action == MediaStore.INTENT_ACTION_MEDIA_PLAY_FROM_SEARCH
            ) {
                val songs: List<Song> = getSongs(intent.extras!!)
                if (MusicPlayerRemote.shuffleMode == MusicService.SHUFFLE_MODE_SHUFFLE) {
                    MusicPlayerRemote.openAndShuffleQueue(songs, true)
                } else {
                    MusicPlayerRemote.openQueue(songs, 0, true)
                }
                handled = true
            }
            if (uri != null && uri.toString().isNotEmpty()) {
                MusicPlayerRemote.playFromUri(uri)
                handled = true
            } else if (MediaStore.Audio.Playlists.CONTENT_TYPE == mimeType) {
                val id = parseIdFromIntent(intent, "playlistId", "playlist").toInt()
                if (id >= 0) {
                    val position = intent.getIntExtra("position", 0)
<<<<<<< HEAD
                    openQueue(repository.albumByIdAsync(id).songs!!, position, true)
=======
                    val songs: List<Song> =
                        PlaylistSongsLoader.getPlaylistSongList(this@MainActivity, id)
                    MusicPlayerRemote.openQueue(songs, position, true)
>>>>>>> 34b5d01e
                    handled = true
                }
            } else if (MediaStore.Audio.Albums.CONTENT_TYPE == mimeType) {
                val id = parseIdFromIntent(intent, "albumId", "album").toInt()
                if (id >= 0) {
                    val position = intent.getIntExtra("position", 0)
                    MusicPlayerRemote.openQueue(
                        libraryViewModel.albumById(id).songs!!,
                        position,
                        true
                    )
                    handled = true
                }
            } else if (MediaStore.Audio.Artists.CONTENT_TYPE == mimeType) {
                val id = parseIdFromIntent(intent, "artistId", "artist").toInt()
                if (id >= 0) {
                    val position = intent.getIntExtra("position", 0)
                    MusicPlayerRemote.openQueue(
                        libraryViewModel.artistById(id).songs,
                        position,
                        true
                    )
                    handled = true
                }
            }
            if (handled) {
                setIntent(Intent())
            }
        }

    }

    private fun parseIdFromIntent(
        intent: Intent, longKey: String,
        stringKey: String
    ): Long {
        var id = intent.getLongExtra(longKey, -1)
        if (id < 0) {
            val idString = intent.getStringExtra(stringKey)
            if (idString != null) {
                try {
                    id = idString.toLong()
                } catch (e: NumberFormatException) {
                    println(e.message)
                }
            }
        }
        return id
    }
}<|MERGE_RESOLUTION|>--- conflicted
+++ resolved
@@ -27,10 +27,6 @@
         const val APP_UPDATE_REQUEST_CODE = 9002
     }
 
-<<<<<<< HEAD
-    private val repository by inject<Repository>()
-=======
->>>>>>> 34b5d01e
     private var blockRequestPermissions = false
 
     override fun createContentView(): View {
@@ -120,13 +116,9 @@
                 val id = parseIdFromIntent(intent, "playlistId", "playlist").toInt()
                 if (id >= 0) {
                     val position = intent.getIntExtra("position", 0)
-<<<<<<< HEAD
-                    openQueue(repository.albumByIdAsync(id).songs!!, position, true)
-=======
                     val songs: List<Song> =
                         PlaylistSongsLoader.getPlaylistSongList(this@MainActivity, id)
                     MusicPlayerRemote.openQueue(songs, position, true)
->>>>>>> 34b5d01e
                     handled = true
                 }
             } else if (MediaStore.Audio.Albums.CONTENT_TYPE == mimeType) {

<?xml version="1.0" encoding="utf-8" standalone="no"?>
<resources>
    <string name="about_album_label">%s -ról</string>
    <string name="about_settings_summary">Csapat, közösségi oldalak</string>
    <string name="accent_color">Kiemelő szín</string>
    <string name="accent_color_desc">A kiemelő téma színe, alapértelmezés szerint lila</string>
    <string name="action_about">Rólunk</string>
    <string name="action_add_to_blacklist">Hozzáadás a tiltólistához</string>
    <string name="action_add_to_favorites">Hozzáadás a kedvencekhez</string>
    <string name="action_add_to_playing_queue">Hozzáadás a lejátszási sorhoz</string>
    <string name="action_add_to_playlist">Hozzáadás lejátszási listához</string>
    <string name="action_cast">Tartalomátküldés</string>
    <string name="action_clear_playing_queue">Lejátszási sor törlése</string>
    <string name="action_cycle_repeat">Ciklus ismétlés üzemmód</string>
    <string name="action_delete">Törlés</string>
    <string name="action_delete_from_device">Törlés az eszközről</string>
    <string name="action_details">Részletek</string>
    <string name="action_edit">Szerkesztés</string>
    <string name="action_go_to_album">Ugrás az albumhoz</string>
    <string name="action_go_to_artist">Ugrás az előadóhoz</string>
    <string name="action_go_to_genre">Ugrás a műfajhoz</string>
    <string name="action_go_to_lyrics">Go to Lyrics</string>
    <string name="action_go_to_start_directory">Ugrás a kiindulási könyvtárhoz</string>
    <string name="action_grant">Engedélyezés</string>
    <string name="action_grid_size">Rácsméret</string>
    <string name="action_grid_size_land">Rácsméret (Fekvő)</string>
    <string name="action_new_playlist">Új lejátszási lista</string>
    <string name="action_next">Következő</string>
    <string name="action_play">Lejátszás</string>
    <string name="action_play_all">Összes lejátszása</string>
    <string name="action_play_next">Lejátszás következőnek</string>
    <string name="action_play_pause">Lejátszás / Szünet</string>
    <string name="action_previous">Előző</string>
    <string name="action_remove_from_favorites">Eltávolítás a kedvencekből</string>
    <string name="action_remove_from_playing_queue">Eltávolítás a lejátszási sorból</string>
    <string name="action_remove_from_playlist">Eltávolítás a lejátszási listáról</string>
    <string name="action_rename">Átnevezés</string>
    <string name="action_save_playing_queue">Lejátszási sor mentése</string>
    <string name="action_scan">Beolvasás</string>
    <string name="action_search">Keresés</string>
    <string name="action_set">Elkezdés</string>
    <string name="action_set_as_ringtone">Beállítás csengőhangként</string>
    <string name="action_set_as_start_directory">Beállítás kezdőkönyvtárként</string>
    <string name="action_settings">"Beállítások"</string>
    <string name="action_share">Megosztás</string>
    <string name="action_shuffle_all">Összes keverése</string>
    <string name="action_shuffle_playlist">Lejátszási lista keverése</string>
    <string name="action_sleep_timer">Elalvás időzítő</string>
    <string name="action_sort_order">Rendezési sorrend</string>
    <string name="action_tag_editor">Címkeszerkesztő</string>
    <string name="action_toggle_favorite">A kedvenc bekapcsolása/kikapcsolása</string>
    <string name="action_toggle_shuffle">A véletlenszerű lejátszás bekapcsolása/kikapcsolása</string>
    <string name="adaptive">Adaptív</string>
    <string name="add_action">Hozzáad</string>
    <string name="add_playlist_title">"Hozzáadás lejátszási listához"</string>
    <string name="add_time_framed_lryics">Időzített dalszöveg hozzáadása</string>
    <string name="added_song_count_to_playlist">Added %d song(s) to %s</string>
    <string name="added_title_to_playing_queue">"1 cím lett hozzáadva a lejátszási sorhoz."</string>
    <string name="added_x_titles_to_playing_queue">%1$d cím hozzáadva a lejátszási sorhoz.</string>
    <string name="album">Album</string>
    <plurals name="albumSongs">
        <item quantity="one">Dal</item>
        <item quantity="other">Dalok</item>
    </plurals>
    <string name="album_artist">Album előadó</string>
    <string name="albums">Albumok</string>
    <plurals name="albums">
        <item quantity="one">Album</item>
        <item quantity="other">Albumok</item>
    </plurals>
    <string name="always">Mindig</string>
    <string name="app_share">Hé, nézd meg ezt a menő zenelejátszót itt: https://play.google.com/store/apps/details?id=%s</string>
    <string name="app_shortcut_shuffle_all_short">Keverés</string>
    <string name="app_shortcut_top_tracks_short">Legjobb zeneszámok</string>
    <string name="app_widget_big_name">Teljes kép</string>
    <string name="app_widget_card_name">Kártya</string>
    <string name="app_widget_circle_name">@string/circle</string>
    <string name="app_widget_classic_name">Klasszikus</string>
    <string name="app_widget_md3_name">MD3</string>
    <string name="app_widget_small_name">Kicsi</string>
    <string name="app_widget_text_name">Minimális szöveg</string>
    <string name="artist">Előadó</string>
    <string name="artists">Előadók</string>
    <string name="audio_fade_duration">Audio fade duration</string>
    <string name="audio_focus_denied">Az audiofókusz megtagadva.</string>
    <string name="audio_settings_summary">Módosítsd a hangbeállításokat és állítsd be a hangszínszabályzó vezérlőit</string>
    <string name="auto">Auto</string>
    <string name="backup_restore_settings_summary">Beállításaid, lejátszási listáid biztonsági mentése és visszaállítása</string>
    <string name="backup_restore_title"><![CDATA[Biztonsági mentés & Visszaállítás]]></string>
    <string name="backup_title">Biztonsági mentések</string>
    <string name="biography">Életrajz</string>
    <string name="black_theme_name">Csak Fekete</string>
    <string name="blacklist">Feketelista</string>
    <string name="blur">Homályosítás</string>
    <string name="blur_card">Homályosított kártya</string>
    <string name="bug_report_failed">Nem sikerült elküldeni a jelentést</string>
    <string name="bug_report_failed_invalid_token">Érvénytelen belépési azonosító. Kérem, lépjen kapcsolatba az alkalmazás fejlesztőjével.</string>
    <string name="bug_report_failed_issues_not_available">A problémák jelentése nincs engedélyezve a repository-ban. Kérem, lépjen kapcsolatba az alkalmazás fejlesztőjével.</string>
    <string name="bug_report_failed_unknown">Váratlan hiba történt. Kérem, lépjen kapcsolatba az alkalmazás fejlesztőjével.</string>
    <string name="bug_report_failed_wrong_credentials">Hibás felhasználónév vagy jelszó</string>
    <string name="bug_report_issue">Probléma</string>
    <string name="bug_report_manual">Küldés manuálisan</string>
    <string name="bug_report_no_description">Kérem, adja meg a probléma leírását</string>
    <string name="bug_report_no_password">Kérem, adja meg az érvényes GitHub jelszavát</string>
    <string name="bug_report_no_title">Kérem, nevezze meg a probléma címét</string>
    <string name="bug_report_no_username">Kérem, adja meg az érvényes GitHub felhasználónevét</string>
    <string name="bug_report_summary">Egy váratlan hiba történt. Sajnáljuk, hogy hibába botlottál, ha folyton összeomlik, töröld az alkalmazásadatokat, vagy küldj nekünk E-Mailt.</string>
    <string name="bug_report_use_account">Küldés a GitHub fiókkal</string>
    <string name="buy_now">Vedd meg most</string>
    <string name="cancel_current_timer">Mégse</string>
    <string name="card">Kártya</string>
    <string name="card_color_style">Színes Kártya</string>
    <string name="card_square">Négyzetes Kártya</string>
    <string name="card_style">Kártya</string>
    <string name="carousal_effect_on_now_playing_screen">Körhinta effekt a \"most játszott\" képernyőn</string>
    <string name="cascading">Növelés</string>
    <string name="changelog">Változtatási napló</string>
    <string name="changelog_summary">Nézd meg az újdonságokat</string>
    <string name="choose_image">Choose Image</string>
    <string name="choose_restore_title">Choose what to restore</string>
    <string name="circle">Kör</string>
    <string name="circular">Kör alakú</string>
    <string name="classic">Klasszikus</string>
    <string name="clear_action">Kiürítés</string>
    <string name="clear_blacklist">Feketelista kiürítése</string>
    <string name="clear_history">Clear History</string>
    <string name="clear_playing_queue">Lejátszási sor törlése</string>
    <string name="color">Szín</string>
    <string name="colors">Színek</string>
    <string name="composer">Zeneszerző</string>
    <string name="copied_device_info_to_clipboard">Eszköz információk a vágólapra másolva.</string>
    <string name="could_not_create_playlist">Lejátszási lista létrehozása nem sikerült.</string>
    <string name="could_not_download_album_cover">"Nem sikerült letölteni a megfelelő albumborítót."</string>
    <string name="could_not_restore_purchase">A vásárlást nem sikerült visszaállítani.</string>
    <string name="could_not_scan_files">Nem sikerült beolvasni %d fájlt.</string>
    <string name="create_action">Létrehozás</string>
    <string name="create_new_backup">Létrehozás</string>
    <string name="created_playlist_x">Létrehozott lejátszási lista %1$s.</string>
    <string name="credit_title">Tagok és támogatók</string>
    <string name="currently_listening_to_x_by_x">Jelenleg %1$s hallgatása %2$s által.</string>
    <string name="custom_artist_images">Custom Artist Images</string>
    <string name="customactivityoncrash_error_activity_error_details_share">Share Crash Report</string>
    <string name="dark_theme_name">Kissé sötét</string>
    <string name="delete_playlist_title">Lejátszási lista törlése</string>
    <string name="delete_playlist_x"><![CDATA[Törli a <b>%1$s</b> lejátszási listát?]]></string>
    <string name="delete_playlists_title">Lejátszási listák törlése</string>
    <string name="delete_song_title">Zeneszám törlése</string>
    <string name="delete_song_x"><![CDATA[Törli a <b>%1$s</b> dalt?]]></string>
    <string name="delete_songs_title">Dalok törlése</string>
    <string name="delete_x_playlists"><![CDATA[Törli a <b>%1$d</b> lejátszási listát?]]></string>
    <string name="delete_x_songs"><![CDATA[Törli a <b>%1$d</b> zenéket?]]></string>
    <string name="deleted_x_songs">Törölte a %1$d zenét.</string>
    <string name="deleting_songs">Zenék törlése</string>
    <string name="depth">Mélység</string>
    <string name="description">Leírás</string>
    <string name="device_info">Eszköz információ</string>
    <string name="dialog_message_set_ringtone">Engedélyezed, hogy a Retro Music módosítsa az audiobeállításokat</string>
    <string name="dialog_title_set_ringtone">Csengőhang beállítás</string>
    <string name="disc_hint">Disc Number</string>
    <string name="do_you_want_to_clear_the_blacklist">Szeretné kiüríteni a feketelistát?</string>
    <string name="do_you_want_to_remove_from_the_blacklist"><![CDATA[Szeretné eltávolítani a <b>%1$s</b> elemet a feketelistáról?]]></string>
    <string name="donate">Támogatás</string>
    <string name="donate_summary">Ha úgy gondolod, hogy megérdemlem, hogy fizess a munkámért, hagyhatsz egy kis pénzt itt</string>
    <string name="donation_header">Vegyél nekem egy:</string>
    <string name="done">Kész</string>
    <string name="drive_mode">Vezetés mód</string>
    <string name="edit_fab">Szerkesztés gomb</string>
    <string name="edit_normal_lyrics">Dalszöveg szerkesztése</string>
    <string name="edit_synced_lyrics">Szinkronizált dalszöveg szerkesztése</string>
    <string name="empty">Üres</string>
    <string name="equalizer">Hangszínszabályzó</string>
    <string name="faq">GYIK</string>
    <string name="favorites">Kedvencek</string>
    <string name="finish_last_song">Fejezze be az utolsó dalt</string>
    <string name="fit">Illeszkedő</string>
    <string name="flat">Lapos</string>
    <string name="folders">Mappák</string>
    <string name="follow_system">Kövesse a rendszert</string>
    <string name="for_you">Neked</string>
    <string name="free">Ingyenes</string>
    <string name="full">Teljes</string>
    <string name="full_card">Teljes kártya</string>
    <string name="general_settings_summary">Módosítsa az alkalmazás témáját és színeit</string>
    <string name="general_settings_title">Megjelenés</string>
    <string name="genre">Műfaj</string>
    <string name="genres">Műfajok</string>
    <string name="git_hub_summary">Szerezd meg a projektet a githubon</string>
    <string name="gradient">Színátmenet</string>
    <string name="grid_size_1">1</string>
    <string name="grid_size_2">2</string>
    <string name="grid_size_3">3</string>
    <string name="grid_size_4">4</string>
    <string name="grid_size_5">5</string>
    <string name="grid_size_6">6</string>
    <string name="grid_size_7">7</string>
    <string name="grid_size_8">8</string>
    <string name="grid_style_label">Rács stílusa</string>
    <string name="help_summary">További segítségre van szüksége?</string>
    <string name="hinge">Zsanér</string>
    <string name="history">Előzmény</string>
    <string name="history_cleared">History cleared</string>
    <string name="history_undo_button">Undo</string>
    <string name="home">Kezdőlap</string>
    <string name="horizontal_flip">Vízszintes forgatás</string>
    <string name="image">Kép</string>
    <string name="image_gradient">Színátmenetes kép</string>
    <string name="image_settings_summary">A művészképek letöltési beállításainak megváltoztatása</string>
    <string name="import_label">Importálás</string>
    <string name="import_playlist">Lejátszólista importálása</string>
    <string name="import_playlist_message">Importálja az Android Media Store-ban lévő összes lejátszási listát a zenékkel együtt. Ha a lejátszási lista már létezik, a zeneszámok össze lesznek vonva.</string>
    <string name="inserted_x_songs_into_playlist_x">%1$d dalt betett a %2$s lejátszási listába.</string>
    <string name="instagram_page_summary">Osszd meg Retro Music beállításaid, mutasd meg a Instagram-on</string>
    <string name="keyboard">Billentyűzet</string>
    <string name="label_bit_rate">Bitráta</string>
    <string name="label_file_format">Formátum</string>
    <string name="label_file_name">Fájl név</string>
    <string name="label_file_path">Fájl elérési út</string>
    <string name="label_file_size">Méret</string>
<<<<<<< HEAD
    <string name="label_last_modified">Utoljára módosítva</string>
=======
    <string name="label_last_modified">Last Modified</string>
>>>>>>> 6b66433a
    <string name="label_more_from">Több a következőtől: %s</string>
    <string name="label_sampling_rate">Mintavételi arány</string>
    <string name="label_track_length">Hossz</string>
    <string name="labeled">Címkézve</string>
    <string name="last_added">Utoljára hozzáadva</string>
    <string name="last_song">Utolsó dal</string>
    <string name="library_categories">Könyvtár kategóriák</string>
    <string name="licenses">Licencek</string>
    <string name="light_theme_name">Világos fehér</string>
    <string name="listeners_label">Hallgatók</string>
    <string name="listing_files">Fájlok listázása</string>
    <string name="loading_products">A termékek betöltése ...</string>
    <string name="login">Bejelentkezés</string>
    <string name="lyrics">Dalszöveg</string>
    <string name="made_with_love">❤️-el készítve Indiából</string>
    <string name="material">Materiál</string>
    <string name="md_error_label">Hiba</string>
    <string name="md_storage_perm_error">Engedély hiba</string>
    <string name="my_name">Név</string>
    <string name="my_top_tracks">Legjobb számok</string>
    <string name="never">Soha</string>
    <string name="new_music_mix">New Music Mix</string>
    <string name="new_playlist_title">Új lejátszási lista</string>
    <string name="new_start_directory">%s az új indítókönyvtár.</string>
    <string name="next_song">Következő dal</string>
    <string name="no_albums">Nincsenek albumok</string>
    <string name="no_artists">Nincs előadó</string>
    <string name="no_audio_ID">"Először játssz le egy dalt, majd próbálkozz újra."</string>
    <string name="no_backups_found">Nem található biztonsági mentés</string>
    <string name="no_equalizer">Nem találtunk hangszínszabályzót</string>
    <string name="no_genres">Nincsenek műfajok</string>
    <string name="no_lyrics_found">Nem található dalszöveg</string>
    <string name="no_playing_queue">Nincs lejátszandó dal</string>
    <string name="no_playlists">Nincs lejátszási lista</string>
    <string name="no_purchase_found">Nem található korábbi vásárlás.</string>
    <string name="no_results">Nincs eredmény</string>
    <string name="no_songs">Nincs dal</string>
    <string name="normal">Normál</string>
    <string name="normal_lyrics">Normál dalszövegek</string>
    <string name="not_listed_in_media_store"><![CDATA[<b>%s</b> nem szerepel a média tárban.]]></string>
    <string name="not_recently_played">Nem mostanában játszott</string>
    <string name="nothing_to_scan">Nincs mit beolvasni.</string>
    <string name="nothing_to_see">Nincs mit látni</string>
    <string name="notification">Értesítés</string>
    <string name="notification_settings_summary">Értesítési stílus testreszabása</string>
    <string name="now_playing">Most játszott</string>
    <string name="now_playing_queue">Sorban áll</string>
    <string name="now_playing_summary">Most játszott képernyő személyre szabása</string>
    <string name="now_playing_themes">9+ most játszott téma</string>
    <string name="only_on_wifi">Csak Wi-Fi-n</string>
    <string name="other_settings_summary">Speciális tesztelési funkciók</string>
    <string name="others">Egyéb</string>
    <string name="over_cover">Over Cover</string>
    <string name="password">Jelszó</string>
    <string name="past_three_months">Elmúlt 3 hónap</string>
    <string name="paste_lyrics_here">Dalszöveg beillesztése ide</string>
    <string name="paste_timeframe_lyrics_here">Időzített dalszöveg beillesztése ide</string>
<<<<<<< HEAD
    <string name="peek">Csúcs</string>
=======
    <string name="peek">Peek</string>
>>>>>>> 6b66433a
    <string name="permission_external_storage_denied">A külső tárolási hozzáférés engedélyezése tiltva.</string>
    <string name="permission_summary">Az alkalmazásnak engedélyre van szüksége az eszköz tárhelyéhez a zenék lejátszásához</string>
    <string name="permission_title">Tárhely engedély</string>
    <string name="permissions_denied">Engedélyek megtagadva.</string>
    <string name="personalize">Személyre szabás</string>
    <string name="personalize_settings_summary">Szabd személyre a jelenleg játszott felületet és a kezelőfelületet</string>
    <string name="pick_from_local_storage">Válasszon a helyi tárolóból</string>
    <string name="pinterest_page">Pinterest</string>
    <string name="pinterest_page_summary">Kövesse a Pinterest oldalt a Retro Music design ötletekért</string>
    <string name="plain">Letisztult</string>
    <string name="playList_already_exits">Playlist already exists</string>
    <string name="playback_pitch">Pitch</string>
    <string name="playback_settings">Playback Settings</string>
    <string name="playback_speed">Playback Speed</string>
    <string name="playing_notification_description">A lejátszási értesítés lejátszási/szüneteltetési akciógombokat tartalmazzon.</string>
    <string name="playing_notification_name">Lejátszási értesítés</string>
    <string name="playlist_created_sucessfully">%s created successfully</string>
    <string name="playlist_is_empty">A lejátszási lista üres</string>
    <string name="playlist_name_empty">Lejátszási lista neve</string>
    <string name="playlists">Lejátszási listák</string>
    <string name="pref_blur_amount_summary">Homályosítás mértéke homályos témákhoz, az alacsonyabb gyorsabb</string>
    <string name="pref_blur_amount_title">Homályosítás mértéke</string>
    <string name="pref_filter_song_summary">A dalok szűrése hossz szerint</string>
    <string name="pref_filter_song_title">Dal időtartamának szűrése</string>
    <string name="pref_header_advanced">Haladó</string>
    <string name="pref_header_album">Album stílusa</string>
    <string name="pref_header_audio">Hang</string>
    <string name="pref_header_blacklist">Feketelista</string>
    <string name="pref_header_controls">Vezérlők</string>
    <string name="pref_header_general">Téma</string>
    <string name="pref_header_images">Képek</string>
    <string name="pref_header_library">Könyvtár</string>
    <string name="pref_header_lockscreen">Zárképernyő</string>
    <string name="pref_header_playlists">Lejátszási listák</string>
    <string name="pref_keep_pause_on_zero_volume_summary">Szünetelteti a dalt, amikor a hangerő nullára csökken, és elindítja a lejátszást, ha a hangerő emelkedik. Az alkalmazáson kívül is működik</string>
    <string name="pref_keep_pause_on_zero_volume_title">Szünet nulla hangerőn</string>
    <string name="pref_keep_screen_on_summary">Vedd figyelembe, hogy ezen funkció engedélyezése hatással lehet az akkuidőre</string>
    <string name="pref_keep_screen_on_title">Tartsa bekapcsolva a képernyőt</string>
    <string name="pref_language_name">Válasszon nyelvet</string>
    <string name="pref_snow_fall_title">Snow fall effect</string>
    <string name="pref_summary_album_art_on_lockscreen">A jelenlegi zeneszám albumborítóját zárolt háttérképként használja.</string>
    <string name="pref_summary_album_artists_only">Album előadók mutatása az Előadók kategóriában</string>
    <string name="pref_summary_audio_ducking">Hangerő csökkentése rendszerhang vagy értesítés érkezik</string>
    <string name="pref_summary_audio_fade">Fade audio when song is paused or played</string>
    <string name="pref_summary_blacklist">A feketelistán szereplő mappák tartalma el van rejtve a könyvtárban.</string>
    <string name="pref_summary_bluetooth_playback">Amint csatlakoztatta a bluetooth készüléket, kezdje el a lejátszást</string>
    <string name="pref_summary_blurred_album_art">Elhomályosítja az album borítóját a zárolás képernyőjén. Problémákat okozhat harmadik féltől származó alkalmazásokkal és widgetekkel.</string>
    <string name="pref_summary_carousel_effect">Körhinta effektus a most játszott képernyőn lévő albumborítón. Ne feledje, hogy a Kártya és a Homályosított Kártya téma nem fog működni</string>
    <string name="pref_summary_classic_notification">Használja a klasszikus értesítési kinézetet.</string>
    <string name="pref_summary_colored_app">A háttér és a vezérlőgombok színe a most játszott képernyőn megjelenő albumborító szerint változik</string>
    <string name="pref_summary_colored_app_shortcuts">Beszínezi az alkalmazás parancsikonjait a kijelölő színére. Minden alkalommal, amikor megváltoztattad a kijelölő színt, kérjük, kapcsold be ezt az opciót, hogy érvényesüljön.</string>
    <string name="pref_summary_colored_notification">"Értesítések színezése az albumborító domináns színei alapján."</string>
    <string name="pref_summary_cross_fade">Zeneszámok közötti átfedések időtartama</string>
    <string name="pref_summary_desaturated_color">A Material Design irányelv szerint a sötét módban a színeket deszaturálni kell</string>
    <string name="pref_summary_expand_now_playing_panel">Az értesítésre kattintva a kezdőképernyő helyett a lejátszási képernyő jelenik meg</string>
    <string name="pref_summary_extra_controls">Extra vezérlők hozzáadása a mini lejátszóhoz</string>
    <string name="pref_summary_extra_song_info">Mutasson további dalinformációkat, például a fájl formátumát, bitrátáját és frekvenciáját</string>
    <string name="pref_summary_gapless_playback">"Egyes eszközökön lejátszási problémákat okozhat."</string>
    <string name="pref_summary_home_banner">Kezdőlap banner mutatása/elrejtése</string>
    <string name="pref_summary_ignore_media_store_artwork">Növelheti az albumborító minőségét, de lassabb kép betöltési időt eredményez. Csak akkor engedélyezze ezt, ha problémái vannak az alacsony felbontású borítókkal kapcsolatban.</string>
    <string name="pref_summary_library_categories">A könyvtári kategóriák sorrendjének és láthatóságának beállítása.</string>
    <string name="pref_summary_lock_screen">Retro Music egyéni vezérlőinek a használata zárolási képernyőn.</string>
    <string name="pref_summary_open_source_licences">A nyílt forráskódú szoftverek licence részletei</string>
    <string name="pref_summary_pause_history">When enabled, newly played songs won\'t show in history</string>
    <string name="pref_summary_remember_tab">Lépjen az utoljára használt fülre az alkalmazás indításakor</string>
    <string name="pref_summary_show_lyrics">Display synced lyrics over album cover</string>
    <string name="pref_summary_suggestions">Show New Music Mix on homescreen</string>
    <string name="pref_summary_swipe_anywhere_now_playing">Enables changing song by swiping anywhere on the now playing screen</string>
    <string name="pref_summary_toggle_full_screen">Kiterjesztett üzemmód</string>
    <string name="pref_summary_toggle_headset">Indítsa el a lejátszást azonnal, amikor a fejhallgató csatlakoztatva van.</string>
    <string name="pref_summary_toggle_shuffle">A véletlen sorrendű mód kikapcsol, ha új számlistát játszik le</string>
    <string name="pref_summary_toggle_volume">Ha van elég szabad hely, mutassa a hangerőszabályzókat a most játszott képernyőn</string>
    <string name="pref_summary_wallpaper_accent">Extract accent color from wallpaper</string>
    <string name="pref_summary_whitelist">Csak a /Music mappában lévő zenék mutatása</string>
    <string name="pref_title_album_art_on_lockscreen">Az album borítójának megjelenítése</string>
    <string name="pref_title_album_artists_only">Album előadók szerinti navigálás</string>
    <string name="pref_title_album_cover_style">Album borító téma</string>
    <string name="pref_title_album_cover_transform">Albumborító stílusa váltáskor</string>
    <string name="pref_title_app_shortcuts">Színes alkalmazás parancsikonok</string>
    <string name="pref_title_appbar_mode">App bar mode</string>
    <string name="pref_title_audio_ducking">Hangerőcsökkentés fókusz vesztés esetén</string>
    <string name="pref_title_audio_fade">Fade audio</string>
    <string name="pref_title_auto_download_artist_images">Automatikusan letölti az előadók képeit</string>
    <string name="pref_title_blacklist">Feketelista</string>
    <string name="pref_title_bluetooth_playback">Bluetooth lejátszás</string>
    <string name="pref_title_blurred_album_art">Elhomályosított albumborító</string>
    <string name="pref_title_circle_button">Circular play button</string>
    <string name="pref_title_classic_notification">Klasszikus értesítés design</string>
    <string name="pref_title_colored_app">Adaptív szín</string>
    <string name="pref_title_colored_notification">Színes értesítés</string>
    <string name="pref_title_cross_fade">Átfedés (Béta)</string>
    <string name="pref_title_custom_font">Use Manrope font</string>
    <string name="pref_title_desaturated_color">Deszaturált szín</string>
    <string name="pref_title_expand_now_playing_panel">Most játszott képernyő mutatása</string>
    <string name="pref_title_extra_controls">Extra vezérlők</string>
    <string name="pref_title_extra_song_info">Dalinformáció</string>
    <string name="pref_title_gapless_playback">Szünetmentes lejátszás</string>
    <string name="pref_title_general_theme">Alkalmazás téma</string>
    <string name="pref_title_home_album_grid_style">Album rács</string>
    <string name="pref_title_home_artist_grid_style">Kezdőlapi előadó rács</string>
    <string name="pref_title_home_banner">Kezdőlap banner</string>
    <string name="pref_title_ignore_media_store_artwork">A médiatár albumborítóinak figyelmen kívül hagyása</string>
    <string name="pref_title_last_added_interval">Az utoljára hozzáadott lejátszási lista hossza</string>
    <string name="pref_title_lock_screen">Teljes képernyős vezérlők</string>
    <string name="pref_title_lyrics_screen_on">Keep screen on when showing lyrics</string>
    <string name="pref_title_lyrics_type">Lyrics type</string>
    <string name="pref_title_now_playing_screen_appearance">Most játszott felület megjelenése</string>
    <string name="pref_title_open_source_licences">Nyílt forráskódú licencek</string>
    <string name="pref_title_pause_history">Pause history</string>
    <string name="pref_title_remember_tab">Remember last tab</string>
    <string name="pref_title_show_lyrics">Show lyrics</string>
    <string name="pref_title_suggestions">Show suggestions</string>
    <string name="pref_title_swipe_anywhere_now_playing">Swipe anywhere to change song</string>
    <string name="pref_title_tab_text_mode">Lap címek módja</string>
    <string name="pref_title_toggle_carousel_effect">Carousel hatás</string>
    <string name="pref_title_toggle_full_screen">Teljes képernyős alkalmazás</string>
    <string name="pref_title_toggle_toggle_headset">Automatikus lejátszás</string>
    <string name="pref_title_toggle_toggle_shuffle">Kevert mód</string>
    <string name="pref_title_toggle_volume">Hangerőszabályzók</string>
    <string name="pref_title_wallpaper_accent">Wallpaper accent color</string>
    <string name="pref_title_whitelist">Whitelist music</string>
    <string name="pro">Pro</string>
    <string name="pro_summary">Sötét téma, Most játszott felület témái, Carousel hatás és még sok más ..</string>
    <string name="profile">Profil</string>
    <string name="purchase">Vásárlás</string>
    <string name="queue">Sorban áll</string>
    <string name="rate_app">Értékeld az alkalmazást</string>
    <string name="rate_on_google_play_summary">Szereted ezt az app-ot? Tudasd velünk a Google Play áruházban, hogyan tehetnénk még jobbá!</string>
    <string name="recent_albums">Legutóbbi albumok</string>
    <string name="recent_artists">Legújabb előadók</string>
    <string name="remove_action">Eltávolítás</string>
    <string name="remove_cover">Borító eltávolítása</string>
    <string name="remove_from_blacklist">Eltávolítás a feketelistáról</string>
    <string name="remove_image">Remove Image</string>
    <string name="remove_song_from_playlist_title">Távolítsa el a dalt a lejátszási listáról</string>
    <string name="remove_song_x_from_playlist"><![CDATA[Eltávolítja a <b>%1$s</b> dalt a lejátszási listából?]]></string>
    <string name="remove_songs_from_playlist_title">A dalok eltávolítása a lejátszási listáról</string>
    <string name="remove_x_songs_from_playlist"><![CDATA[Eltávolítja a <b>%1$d</b> dalokat a lejátszási listából?]]></string>
    <string name="rename_playlist_title">Lejátszási lista átnevezése</string>
    <string name="replace_cover">Replace Cover</string>
    <string name="report_an_issue">Hibajelentés</string>
    <string name="report_bug">Hibajelentés</string>
    <string name="reset_action">Visszaállítás</string>
    <string name="reset_artist_image">Az előadó képének visszaállítása</string>
    <string name="restore">Visszaállítás</string>
    <string name="restore_message">Vissza szeretnéd állítani a biztonsági mentést?</string>
    <string name="restored_previous_purchase_please_restart">Az előző vásárlás helyreállítása. Kérjük, indítsa újra az alkalmazást az összes funkció használatához.</string>
    <string name="restored_previous_purchases">Korábbi vásárlások visszaállítása.</string>
    <string name="restoring_purchase">A vásárlás visszaállítása ...</string>
    <string name="retro_music_player">Retro Music Player</string>
    <string name="retro_music_pro">Retro Music Pro</string>
    <string name="ringtone_summary">Az alkalmazásnak engedélyre van szüksége a készülék beállításaihoz a zeneszám csengőhangként való beállításához</string>
    <string name="ringtone_title">Csengőhang (Opcionális)</string>
    <string name="saf_delete_failed">A fájl törlése sikertelen: %s</string>
    <!-- SAF -->
    <string name="saf_error_uri">Nem lehet SAF URI</string>
    <string name="saf_guide_slide1_description">Oldalsáv megnyitása</string>
    <string name="saf_guide_slide1_description_before_o">Engedélyezze az \"SD kártya megjelenítése\" lehetőséget a túlcsordulási menüben</string>
    <!-- SAF guide -->
    <string name="saf_guide_slide1_title">%s SD kártya hozzáférést igényel</string>
    <string name="saf_guide_slide2_description">Ki kell választanod az SD-kártya gyökérkönyvtárát</string>
    <string name="saf_guide_slide2_title">Válassza ki az SD kártyát az oldalsávban</string>
    <string name="saf_guide_slide3_description">Ne nyisson semmilyen almappát</string>
    <string name="saf_guide_slide3_title">Érintse meg a \"select\" gombot a képernyő alján</string>
    <string name="saf_write_failed">A fájl írása sikertelen: %s</string>
    <string name="save">Mentés</string>
    <!-- SAF -->
    <!-- SAF guide -->
    <string name="save_playlist_title">Mentés fájlként</string>
    <string name="save_playlists_title">Fájl mentése másként</string>
    <string name="saved_playlist_to">Mentett lejátszási lista a következőhöz: %s</string>
    <string name="saving_changes">A változtatások mentése</string>
    <string name="scan_media">Média szkennelés</string>
    <string name="scanned_files">%1$d / %2$d fájl beolvasva.</string>
    <string name="scrobbles_label">Scrobblek</string>
    <string name="select_all">Minden kiválasztása</string>
    <string name="selected">Kijelölve</string>
    <string name="set">Beállít</string>
    <string name="set_artist_image">Előadó képének beállítása</string>
    <string name="share_app">Alkalmazás megosztása</string>
    <string name="share_summary">Az alkalmazás megosztása a barátaiddal és családoddal</string>
    <string name="share_to_stories">Ossza meg a Történet-ben</string>
    <string name="show_album_artists">Album előadók mutatása</string>
    <string name="shuffle">Keverés</string>
    <string name="simple">Egyszerű</string>
    <string name="sleep_timer_canceled">Az elalvás időzítő kikapcsolva.</string>
    <string name="sleep_timer_set">Elalvásidőzítés beállítva, mostantól számított %d percre.</string>
    <string name="social">Közösségi</string>
    <string name="social_stories">Történet megosztása</string>
    <string name="song">Dal</string>
    <string name="song_duration">A dal időtartama</string>
    <string name="songs">Dalok</string>
    <string name="sort_order">Sorrend</string>
    <string name="sort_order_a_z">Növekvő</string>
    <string name="sort_order_album">Album</string>
    <string name="sort_order_album_artist">@string/album_artist</string>
    <string name="sort_order_artist">Előadó</string>
    <string name="sort_order_composer">Zeneszerző</string>
    <string name="sort_order_date">Hozzáadás dátuma</string>
    <string name="sort_order_date_modified">Módosítás dátuma</string>
    <string name="sort_order_num_songs">Zenék darabszáma</string>
    <string name="sort_order_num_songs_desc">Zenék darabszáma szerint csökkenő sorrendben</string>
    <string name="sort_order_year">Év</string>
    <string name="sort_order_z_a">Csökkenő</string>
    <string name="speech_not_supported">Sajnálom! A készülék nem támogatja a beszéd alapú bevitelt.</string>
    <string name="speech_prompt">Keresés a könyvtárban</string>
    <string name="stack">Halom</string>
    <string name="start_play_music">Kezdje el lejátszani a zenét</string>
    <string name="suggestion_songs">Javaslatok</string>
    <string name="support_development">Támogatás fejlesztése</string>
    <string name="swipe_to_unlock">Csúsztasd fel a feloldáshoz</string>
    <string name="synced_lyrics">Szinkronizált dalszövegek</string>
    <string name="telegram_group">Telegram</string>
    <string name="telegram_group_summary">Csatlakozz a Telegram csoporthoz hogy megbeszélhesd a hibákat, ajánlásokat tegyél, bemutass valamit stb...</string>
    <string name="thank_you">Köszönöm!</string>
    <string name="the_audio_file">Az audió fájl</string>
    <string name="this_month">Ebben a hónapban</string>
    <string name="this_week">Ezen a héten</string>
    <string name="this_year">Ebben az évben</string>
    <string name="tiny">Apró</string>
    <string name="tiny_card_style">Apró kártya</string>
    <string name="title">Cím</string>
    <string name="title_new_backup">Új biztonsági mentés</string>
    <string name="today">Ma</string>
    <string name="top_albums">Legjobb albumok</string>
    <string name="top_artists">Legjobb előadok</string>
    <string name="track_hint">"Sáv (2 a 2. vagy a 3004-es számhoz a CD3 4. sávjához)"</string>
    <string name="track_list">Sáv száma</string>
    <string name="translate">Fordítás</string>
    <string name="translate_community">Segítsen lefordítani az alkalmazást az Ön nyelvére</string>
    <string name="try_retro_music_premium">Próbálja ki a Retro Music Premium alkalmazást</string>
    <string name="twitter_page">Twitter oldal</string>
    <string name="twitter_page_summary">Osszd meg kinézeted a Retro Music App segítségével</string>
    <string name="unlabeled">Címkézetlen</string>
    <string name="unplayable_file">Nem lehetett lejátszani ezt a dalt.</string>
    <string name="up_next">A következő</string>
    <string name="update_image">Kép frissítése</string>
    <string name="updating">Frissítés...</string>
    <string name="user_images_description">User Images</string>
    <string name="user_name">Felhasználónév</string>
    <string name="username">Felhasználónév</string>
    <string name="version">Verzió</string>
    <string name="vertical_flip">Függőleges forgatás</string>
    <string name="view_on_telegram">Megtekintés Telegramon</string>
    <string name="volume">Hangerő</string>
    <string name="web_search">Webes keresés</string>
    <string name="website">Weboldal</string>
    <string name="website_summary">Nézd meg a weboldalunkat</string>
    <string name="welcome">Üdvözöljük,</string>
    <string name="what_do_you_want_to_share">Mit szeretne megosztani?</string>
    <string name="whats_new">Mi az újdonság?</string>
    <string name="window">Ablak</string>
    <string name="window_corner_edges">Lekerekített sarkak</string>
    <string name="x_has_been_set_as_ringtone">Állítsd be a(z) %1$s számot csengőhangnak.</string>
    <string name="x_selected">%1$d kiválasztva</string>
    <string name="year">Év</string>
    <string name="you_have_to_select_at_least_one_category">Legalább egy kategóriát kell kiválasztania</string>
    <string name="you_will_be_forwarded_to_the_issue_tracker_website">Továbbítani fogjuk a problémakezelő weboldalra.</string>
    <string name="your_account_data_is_only_used_for_authentication">Fiókja adatait kizárólag a hitelesítéshez fogjuk használni.</string>
</resources><|MERGE_RESOLUTION|>--- conflicted
+++ resolved
@@ -216,11 +216,7 @@
     <string name="label_file_name">Fájl név</string>
     <string name="label_file_path">Fájl elérési út</string>
     <string name="label_file_size">Méret</string>
-<<<<<<< HEAD
     <string name="label_last_modified">Utoljára módosítva</string>
-=======
-    <string name="label_last_modified">Last Modified</string>
->>>>>>> 6b66433a
     <string name="label_more_from">Több a következőtől: %s</string>
     <string name="label_sampling_rate">Mintavételi arány</string>
     <string name="label_track_length">Hossz</string>
@@ -278,11 +274,7 @@
     <string name="past_three_months">Elmúlt 3 hónap</string>
     <string name="paste_lyrics_here">Dalszöveg beillesztése ide</string>
     <string name="paste_timeframe_lyrics_here">Időzített dalszöveg beillesztése ide</string>
-<<<<<<< HEAD
     <string name="peek">Csúcs</string>
-=======
-    <string name="peek">Peek</string>
->>>>>>> 6b66433a
     <string name="permission_external_storage_denied">A külső tárolási hozzáférés engedélyezése tiltva.</string>
     <string name="permission_summary">Az alkalmazásnak engedélyre van szüksége az eszköz tárhelyéhez a zenék lejátszásához</string>
     <string name="permission_title">Tárhely engedély</string>

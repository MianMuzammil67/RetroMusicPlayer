<?xml version="1.0" encoding="UTF-8" standalone="no"?>
<resources>
    <string name="accent_color">Accent color</string>
    <string name="accent_color_desc">The accent theme color, defaults to teal</string>

    <string name="action_about">About</string>
    <string name="action_add_to_favorites">Add to favorites</string>
    <string name="action_add_to_playing_queue">Add to playing queue</string>
    <string name="action_add_to_playlist">Add to playlist…</string>
    <string name="action_clear_playing_queue">Clear playing queue</string>
    <string name="action_clear_playlist">Clear playlist</string>
    <string name="action_cycle_repeat">Cycle repeat mode</string>
    <string name="action_delete">Delete</string>
    <string name="action_delete_from_device">Delete from device</string>
    <string name="action_details">Details</string>
    <string name="action_go_to_album">Go to album</string>
    <string name="action_go_to_artist">Go to artist</string>
    <string name="action_go_to_genre">Go to genre</string>
    <string name="action_go_to_start_directory">Go to start directory</string>
    <string name="action_grant">Grant</string>
    <string name="action_grid_size">Grid size</string>
    <string name="action_grid_size_land">Grid size (land)</string>
    <string name="action_new_playlist">New playlist…</string>
    <string name="action_next">Next</string>
    <string name="action_play">Play</string>
    <string name="action_play_next">Play next</string>
    <string name="action_play_pause">Play/Pause</string>
    <string name="action_previous">Previous</string>
    <string name="action_re_download_artist_image">Update artist image</string>
    <string name="action_remove_from_favorites">Remove from favorites</string>
    <string name="action_remove_from_playing_queue">Remove from playing queue</string>
    <string name="action_remove_from_playlist">Remove from playlist</string>
    <string name="action_rename">Rename</string>
    <string name="action_save_playing_queue">Save playing queue</string>
    <string name="action_scan">Scan</string>
    <string name="action_scan_directory">Scan directory</string>
    <string name="action_search">Search</string>
    <string name="action_set">Set</string>
    <string name="action_set_as_ringtone">Set as ringtone</string>
    <string name="action_set_as_start_directory">Set as start directory</string>
    <string name="action_settings">"Settings"</string>
    <string name="action_share">Share</string>
    <string name="action_show_lyrics">Show lyrics</string>
    <string name="action_shuffle_album">Shuffle album</string>
    <string name="action_shuffle_all">Shuffle all</string>
    <string name="action_shuffle_artist">Shuffle artist</string>
    <string name="action_shuffle_playlist">Shuffle playlist</string>
    <string name="action_sleep_timer">Sleep timer</string>
    <string name="action_sort_order">Sort order</string>
    <string name="action_tag_editor">Tag editor</string>
    <string name="action_toggle_favorite">Toggle favorite</string>
    <string name="action_toggle_shuffle">Toggle shuffle mode</string>

    <string name="adaptive">Adaptive</string>

    <string name="add_action">Add</string>
    <string name="add_photo">Add \nphoto</string>
    <string name="add_playlist_title">"Add to playlist"</string>

    <string name="added_title_to_playing_queue">"Added 1 title to the playing queue."</string>
    <string name="added_x_titles_to_playing_queue">Added %1$d titles to the playing queue.</string>

    <string name="album">Album</string>
    <string name="album_artist">Album artist</string>
    <string name="album_desc">Album desc.</string>
    <string name="album_or_artist_empty">The title or artist is empty.</string>

    <string name="albums">Albums</string>
    <!-- Android Auto -->
    <string name="albums_label">Albums</string>

    <string name="always">Always</string>

    <string name="app_share">Hey check out this cool music player at: https://play.google.com/store/apps/details?id=%s</string>
    <!-- App Shortcuts -->
    <string name="app_shortcut_last_added_long">@string/last_added</string>
    <string name="app_shortcut_last_added_short">@string/last_added</string>
    <string name="app_shortcut_shuffle_all_long">@string/action_shuffle_all</string>
    <string name="app_shortcut_shuffle_all_short">Shuffle</string>
    <string name="app_shortcut_top_tracks_long">@string/my_top_tracks</string>
    <string name="app_shortcut_top_tracks_short">Top Tracks</string>
    <string name="app_summary">A Hybrid application between Material design and iOS in mind.</string>
    <string name="app_widget_big_name">Retro music - Big</string>
    <string name="app_widget_big_name_2">Retro music - Big2</string>
    <string name="app_widget_card_name">Retro music - Card</string>
    <string name="app_widget_classic_name">Retro music - Classic</string>
    <string name="app_widget_small_name">Retro music - Small</string>

    <string name="artist">Artist</string>
    <string name="artist_desc">Artist desc.</string>

    <string name="artists">Artists</string>


    <string name="at_least_one_category_must_be_enabled">At least one category must be enabled.</string>

    <string name="audio_focus_denied">Audio focus denied.</string>
    <string name="audio_settings_summary">Change the sound settings and adjust the equalizer controls</string>

    <string name="bass_boost">Bass Boost</string>
    <string name="bass_boost_strength">Bass Boost Strength</string>

    <string name="biography">Biography</string>
    <string name="biography_unavailable">Couldn\u2019t find the artists biography.</string>

    <string name="black_theme_name">Just Black</string>

    <string name="blacklist">Blacklist</string>

    <string name="blur">Blur</string>
    <string name="blur_card">Blur Card</string>
    <string name="pref_keep_screen_on_title">Keep the screen on</string>
    <string name="pref_keep_screen_on_summary">Keep in mind that enabling this feature may affect battery life</string>
    <string name="pref_blur_amount_title">Blur amount</string>
    <string name="pref_blur_amount_summary">Amount of blur applied for blur themes, lower is faster</string>

    <string name="buy_retromusic_pro">Buy RetroMusic Pro</string>

    <string name="cancel_current_timer">Cancel current timer</string>

    <string name="card">Card</string>
    <string name="card_color_style">Colored Card</string>
    <string name="card_circular_style">Circular</string>
    <string name="card_style">Card</string>

    <string name="cast">Cast</string>

    <string name="changelog">Changelog</string>
    <string name="changelog_summary">Changelog maintained on the Telegram channel</string>

    <string name="clear_action">Clear</string>
    <string name="clear_blacklist">Clear blacklist</string>
    <string name="clear_playlist_title">Clear playlist</string>
    <string name="clear_playlist_x"><![CDATA[Clear the playlist <b>%1$s</b>? This can\u2019t be undone!]]></string>

    <string name="close_notification">Close</string>

    <string name="color">Color</string>
    <string name="color_theme_name">Color</string>
    <string name="color_type">Color style</string>

    <string name="colored_footers">Colored footers</string>

    <string name="colors">Colors</string>

    <string name="could_not_create_playlist">Couldn\u2019t create playlist.</string>
    <string name="could_not_download_album_cover">"Couldn\u2019t download a matching album cover."</string>
    <string name="could_not_restore_purchase">Could not restore purchase.</string>
    <string name="could_not_scan_files">Could not scan %d files.</string>

    <string name="create_action">Create</string>

    <string name="created_playlist_x">Created playlist %1$s.</string>

    <string name="credit_title">Members and contributors </string>

    <string name="currently_listening_to_x_by_x">Currently listening to %1$s by %2$s.</string>

    <string name="custom">Custom</string>

    <string name="dark_theme_name">Kinda Dark</string>

    <string name="date">Date</string>

    <string name="default_hint">No Lyrics</string>

    <string name="delete_action">Delete</string>
    <string name="delete_playlist_title">Delete playlist</string>
    <string name="delete_playlist_x"><![CDATA[Delete the playlist <b>%1$s</b>?]]></string>
    <string name="delete_playlists_title">Delete playlists</string>
    <string name="delete_song_title">Delete song</string>
    <string name="delete_song_x"><![CDATA[Delete the song <b>%1$s</b>?]]></string>
    <string name="delete_songs_title">Delete songs</string>
    <string name="delete_x_playlists"><![CDATA[Delete <b>%1$d</b> playlists?]]></string>
    <string name="delete_x_songs"><![CDATA[Delete <b>%1$d</b> songs?]]></string>

    <string name="deleted_x_songs">Deleted %1$d songs.</string>

    <string name="deleting_songs">Deleting songs</string>

    <string name="discord_page">Discord</string>
    <string name="discord_summary">Join the Discord server to keep up with the latest news</string>

    <string name="do_you_want_to_clear_the_blacklist">Do you want to clear the blacklist?</string>
    <string name="do_you_want_to_remove_from_the_blacklist"><![CDATA[Do you want to remove <b>%1$s</b> from the blacklist?]]></string>

<<<<<<< HEAD
    <string name="donate">Donate</string>
    <string name="donate_summary">If my development deserve to get paid, you can leave some
=======
  <string name="donate">Donate</string>
  <string name="donate_summary">If you think my development deserves to get paid, you can leave me some
>>>>>>> 5ad575f9
    dollars here</string>

    <string name="donation_header">Buy me a</string>

    <string name="download_from_last_fm">Download from Last.fm</string>

    <string name="duration">Duration</string>

    <string name="edit">Edit</string>
    <string name="edit_categories">Edit categories</string>
    <string name="edit_cover">Edit cover</string>
    <string name="edit_tags">Edit tags</string>

    <string name="empty">Empty</string>

    <string name="equalizer">Equalizer</string>

    <string name="error_loading_lyrics_from_network">Error loading from network</string>

    <string name="experimental">Experimental</string>

    <string name="facebook_page">Facebook Page</string>
    <string name="facebook_page_summary">Help us to grove faster by  sharing facebook page</string>

    <string name="failed_to_save_playlist">Failed to save playlist (%s).</string>

    <string name="faq">FAQ</string>

    <string name="favorites">Favorites</string>

    <string name="flat">Flat</string>

    <string name="folders">Folders</string>

    <string name="for_you">For you</string>

    <string name="full">Full</string>

    <string name="general_settings_summary">Change the theme and colors of the app</string>
    <string name="general_settings_title">Look and feel</string>

    <string name="genre">Genre</string>

    <string name="genres">Genres</string>

    <string name="git_hub_summary">Fork the project on GitHub</string>

    <string name="google_plus_community">Join the Google Plus community where you can ask for help or follow Retro Music updates</string>

    <string name="gradient">Gradient</string>

    <string name="grid_size_1">1</string>
    <string name="grid_size_2">2</string>
    <string name="grid_size_3">3</string>
    <string name="grid_size_4">4</string>
    <string name="grid_size_5">5</string>
    <string name="grid_size_6">6</string>
    <string name="grid_size_7">7</string>
    <string name="grid_size_8">8</string>

    <string name="history">History</string>
    <string name="history_label">History</string>

    <string name="holiday">Holiday</string>

    <string name="home">Home</string>

    <string name="image_settings_summary">Change artist image download settings</string>

    <string name="inserted_x_songs_into_playlist_x">Inserted %1$d songs into the playlist %2$s.</string>

    <string name="inspired_designs_by">Inspired designs by</string>

    <string name="instagram_page">Instagram</string>
    <string name="instagram_page_summary">Share your Retro Music setup to showcase on Instagram</string>

    <string name="join_community">Join the Google Plus community</string>
    <string name="join_community_summary">If you need help or have questions, the Retro Music community on Google Plus is a good place to go.</string>

    <string name="label_bit_rate">Bitrate</string>
    <string name="label_details">Details</string>
    <string name="label_file_format">Format</string>
    <string name="label_file_name">File name</string>
    <string name="label_file_path">File path</string>
    <string name="label_file_size">Size</string>
    <string name="label_sampling_rate">Sampling rate</string>
    <string name="label_track_length">Length</string>

    <string name="language_contributors">Language translators</string>

    <string name="last_added">Last added</string>

    <string name="lets_play_something">Let\'s play some music</string>

    <string name="library">Library</string>
    <string name="library_categories">Library categories</string>

    <string name="licenses">Licenses</string>

    <string name="light_theme_name">Clearly White</string>

    <string name="list_type">List style</string>

    <string name="listing_files">Listing files</string>

    <string name="loading">Loading...</string>
    <string name="loading_products">Loading products…</string>

    <string name="lyrics">Lyrics</string>

    <string name="material">Material</string>

    <string name="media_route_menu_title">Cast device</string>

    <string name="more">More</string>

<<<<<<< HEAD
    <string name="my_name">My Name</string>
    <string name="my_playlists">My playlist</string>
    <string name="my_top_tracks">Top played</string>
=======
  <string name="my_name">My Name</string>
  <string name="my_playlists">My playlist</string>
  <string name="my_top_tracks">Most played</string>
>>>>>>> 5ad575f9

    <string name="never">Never</string>

    <string name="new_banner_photo">New banner photo</string>
    <string name="new_music_mix">New Music  Mix</string>
    <string name="new_playlist_title">New playlist</string>
    <string name="new_profile_photo">New profile photo</string>
    <string name="new_start_directory">%s is the new start directory.</string>

    <string name="no_albums">No albums</string>
    <string name="no_artists">No artists</string>
    <string name="no_audio_ID">"Play a song first, then try again."</string>
    <string name="no_equalizer">No equalizer found</string>
    <string name="no_files">No files</string>
    <string name="no_genres">No genres</string>
    <string name="no_lyrics_found">No lyrics found</string>
    <string name="no_playlists">No playlists</string>
    <string name="no_purchase_found">No purchase found.</string>
    <string name="no_results">No results</string>
    <string name="no_songs">No songs</string>

    <string name="normal">Normal</string>
    <string name="normal_lyrics">Normal lyrics</string>
    <string name="normal_style">Normal</string>

    <string name="not_listed_in_media_store"><![CDATA[<b>%s</b> is not listed in the media store.]]></string>

    <string name="nothing_to_scan">Nothing to scan.</string>

    <string name="notification">Notification</string>
    <string name="notification_settings_summary">Customize the notification style</string>

    <string name="now_playing">Now playing</string>
    <string name="now_playing_queue">Now playing queue</string>

    <string name="only_on_wifi">Only on Wi-Fi</string>

    <string name="others">Other</string>

    <string name="past_three_months">Past 3 months</string>

    <string name="patreon_page">Patreon page</string>
    <string name="patreon_page_summary">Support us from patreon</string>

    <string name="paypal">PayPal.me</string>
    <string name="paypal_summary">PayPal.me is an easy way to donate us money. In case you only linked a debit or credit card the fee in the U.S. is 2.9% of the donation plus $0.30 USD, otherwise there is no fee.<a href="https://www.paypal.com/us/selfhelp/article/What-are-the-fees-for-PayPal-accounts-FAQ690">more</a>
    </string>

    <string name="permission_external_storage_denied">Permission to access external storage denied.</string>

    <string name="permissions_denied">Permissions denied.</string>

    <string name="personalize">Personalize</string>
    <string name="personalize_settings_summary">Customize your now playing and UI controls</string>

    <string name="pick_from_local_storage">Pick from local storage</string>

    <string name="plain">Plain</string>

    <string name="play">Play</string>
    <string name="play_all">Play all</string>

    <string name="playing_notification_description">The playing notification provides actions for play/pause etc.</string>
    <string name="playing_notification_name">Playing notification</string>

    <string name="playlist_empty_text">Empty playlist</string>
    <string name="playlist_is_empty">Playlist is empty</string>
    <string name="playlist_name_empty">Playlist name</string>

    <string name="playlists">Playlists</string>
    <string name="playlists_label">Playlists</string>

    <string name="pref_header_audio">Audio</string>
    <string name="pref_header_general">Theme</string>
    <string name="pref_header_images">Images</string>
    <string name="pref_header_lockscreen">Lockscreen</string>
    <string name="pref_header_now_playing_screen">Now playing</string>
    <string name="pref_header_playlists">Playlists</string>
    <string name="pref_only_lollipop">"Only available on Lollipop."</string>
    <string name="pref_only_nougat_mr1">"Only available on Nougat 7.1."</string>
    <string name="pref_summary_about">People who helped on the project</string>
    <string name="pref_summary_album_art_on_lockscreen">Use the currently playing song album cover as the lockscreen wallpaper</string>
    <string name="pref_summary_audio_ducking">Lower the volume when a system sound is played or a notification is received</string>
    <string name="pref_summary_blurred_album_art">Blur the album cover on the lockscreen. Can cause problems with third party apps and widgets</string>
    <string name="pref_summary_carousel_effect">Carousel effect for the album art in the now playing screen. Note that Card and Blur Card themes won\'t work</string>
    <string name="pref_summary_circular_album_effect">Show a circular album cover in the now playing screen. Note that only a few themes work with this feature</string>
    <string name="pref_summary_classic_notification">Use the classic notification design</string>
    <string name="pref_summary_colored_app">The background and control button colors change according to the album art from the now playing screen</string>
    <string name="pref_summary_colored_app_shortcuts">Colors the app shortcuts in the accent color. Every time you change the color please toggle this to take effect</string>
    <string name="pref_summary_colored_navigation_bar">Colors the navigation bar in the primary color</string>
    <string name="pref_summary_colored_notification">"Colors the notification in the album cover\u2019s vibrant color"</string>
    <string name="pref_summary_day_dream">Shows song details on dream when music is playing</string>
    <string name="pref_summary_dominant_color">Most dominant color will be picked from the album or artist cover</string>
    <string name="pref_summary_exclude_songs">Exclude songs that are less than 30 secs. </string>
    <string name="pref_summary_gapless_playback">"Can cause playback issues on some devices."</string>
    <string name="pref_summary_ignore_media_store_artwork">Can increase the album cover quality, but causes slower image loading times. Only enable this if you have problems with low resolution artworks</string>
    <string name="pref_summary_language_en">Change app language forcefully to english(this is testing for multiple language option)</string>
    <string name="pref_summary_library_categories">Configure visibility and order of library categories.</string>
    <string name="pref_summary_lock_screen">Use Retro Music\'s custom lockscreen controls</string>
    <string name="pref_summary_lock_screen_app">Show full controls from the lock screen</string>
    <string name="pref_summary_open_source_licences">License details for open source software</string>
    <string name="pref_summary_round_corners">Round the app\'s edges</string>
    <string name="pref_summary_tab_titles">Toggle titles for the bottom navigation bar tabs</string>
    <string name="pref_summary_toggle_animations">Animations makes some device run slow, load images slow</string>
    <string name="pref_summary_toggle_bottom_bar_titles">Disable titles from bottom navigation bar</string>
    <string name="pref_summary_toggle_full_screen">Immersive mode</string>
    <string name="pref_summary_toggle_genre">Show genres on the home screen</string>
    <string name="pref_summary_toggle_headset">Start playing immediately after headphones are connected</string>
    <string name="pref_summary_toggle_navigation_bar">Hide only navigation bar</string>
    <string name="pref_summary_toggle_separate_line">Toggle view of separate line in list of items</string>
    <string name="pref_summary_toggle_shuffle">Shuffle mode will turn off when playing a new list of songs</string>
    <string name="pref_summary_toggle_status_bar">Hide only status bar</string>
    <string name="pref_summary_toggle_volume">If enough space is available, show volume controls in the now playing screen</string>
    <string name="pref_title_album_art_on_lockscreen">Show album cover</string>
    <string name="pref_title_album_grid_style">Album grid</string>
    <string name="pref_title_app_shortcuts">Colored app shortcuts</string>
    <string name="pref_title_artist_grid_style">Artist grid</string>
    <string name="pref_title_audio_ducking">Reduce volume on focus loss</string>
    <string name="pref_title_auto_download_artist_images">Auto-download artist images</string>
    <string name="pref_title_blurred_album_art">Blur album cover</string>
    <string name="pref_title_choose_equalizer">Choose equalizer</string>
    <string name="pref_title_classic_notification">Classic notification design</string>
    <string name="pref_title_colored_app">Adaptive color</string>
    <string name="pref_title_colored_notification">Colored notification</string>
    <string name="pref_title_day_dream">Day dream</string>
    <string name="pref_title_exclude_songs">Exclude songs</string>
    <string name="pref_title_external_storage_access">Give access  to external storage</string>
    <string name="pref_title_gapless_playback">Gapless playback</string>
    <string name="pref_title_general_theme">App theme</string>
    <string name="pref_title_gradient_color">Choose color</string>
    <string name="pref_title_ignore_media_store_artwork">Ignore Media Store covers</string>
    <string name="pref_title_last_added_interval">Last added playlist interval</string>
    <string name="pref_title_lock_screen">Fullscreen controls</string>
    <string name="pref_title_lock_screen_app">Retro lock screen</string>
    <string name="pref_title_lyrics_options">Lyrics options</string>
    <string name="pref_title_navigation_bar">Colored navigation bar</string>
    <string name="pref_title_now_playing_screen_appearance">Now playing theme</string>
    <string name="pref_title_open_source_licences">Open source licences</string>
    <string name="pref_title_round_corners">Corner edges</string>
    <string name="pref_title_toggle_animations">Animations</string>
    <string name="pref_title_toggle_bottom_bar_titles">Disable titles</string>
    <string name="pref_title_toggle_carousel_effect">Carousel effect</string>
    <string name="pref_title_toggle_circular_album_effect">Circular album</string>
    <string name="pref_title_toggle_dominant_color">Dominant color</string>
    <string name="pref_title_toggle_full_screen">Fullscreen app</string>
    <string name="pref_title_toggle_genre">Show genre</string>
    <string name="pref_title_toggle_language_en">English language</string>
    <string name="pref_title_toggle_navigation_bar">Navigation bar</string>
    <string name="pref_title_toggle_separate_line">Separate line</string>
    <string name="pref_title_toggle_status_bar">Status bar</string>
    <string name="pref_title_toggle_tab_titles">Tab titles</string>
    <string name="pref_title_toggle_toggle_headset">Auto-play</string>
    <string name="pref_title_toggle_toggle_shuffle">Shuffle mode</string>
    <string name="pref_title_toggle_volume">Volume controls</string>
    <string name="pref_title_user_info">User info</string>

    <string name="primary_color">Primary color</string>
    <string name="primary_color_desc">The primary theme color, defaults to blue grey, for now works with dark colors</string>

    <string name="purchase">Purchase</string>
    <string name="purchase_summary">*Think before buying, don\'t ask for refund.</string>

    <string name="queue">Queue</string>
    <string name="queue_label">Queue</string>

    <string name="rate_app">Rate the app</string>
    <string name="rate_on_google_play_summary">Love this app? Let us know in the Google Play Store how we can make it even better</string>

    <string name="recent_activity">Recent activity</string>
    <string name="recent_albums">Recent albums</string>
    <string name="recent_artists">Recent artists</string>

    <string name="remove_action">Remove</string>
    <string name="remove_banner_photo">Remove banner photo</string>
    <string name="remove_cover">Remove cover</string>
    <string name="remove_from_blacklist">Remove from blacklist</string>
    <string name="remove_profile_photo">Remove profile photo</string>
    <string name="remove_song_from_playlist_title">Remove song from playlist</string>
    <string name="remove_song_x_from_playlist"><![CDATA[Remove the song <b>%1$s</b> from the playlist?]]></string>
    <string name="remove_songs_from_playlist_title">Remove songs from playlist</string>
    <string name="remove_x_songs_from_playlist"><![CDATA[Remove <b>%1$d</b> songs from the playlist?]]></string>

    <string name="rename_action">Rename</string>
    <string name="rename_playlist_title">Rename playlist</string>

    <string name="reset_action">Reset</string>
    <string name="reset_artist_image">Reset artist image</string>

    <string name="restore">Restore</string>

    <string name="restored_previous_purchase_please_restart">Restored previous purchase. Please restart the app to make use of all features.</string>
    <string name="restored_previous_purchases">Restored previous purchases.</string>

    <string name="restoring_purchase">Restoring purchase…</string>

    <string name="retro">Retro</string>
    <string name="retro_equalizer">Retro Music Equalizer</string>

    <string name="saf_delete_failed">File delete failed: %s</string>
    <!-- SAF -->
    <string name="saf_error_uri">Can\'t get SAF URI</string>
    <string name="saf_guide_slide1_description">Open navigation drawer</string>
    <string name="saf_guide_slide1_description_before_o">Enable \'Show SD card\' in overflow menu</string>
    <!-- SAF guide -->
    <string name="saf_guide_slide1_title">%s needs SD card access</string>
    <string name="saf_guide_slide2_description">You need to select your SD card root directory</string>
    <string name="saf_guide_slide2_title">Select your SD card in navigation drawer</string>
    <string name="saf_guide_slide3_description">Do not open any subfolders</string>
    <string name="saf_guide_slide3_title">Tap \'select\' button at the bottom of the screen</string>
    <string name="saf_pick_file">File access required. Pick %s</string>
    <string name="saf_pick_sdcard">SD card access required. Please pick root directory of SD card</string>
    <string name="saf_write_failed">File write failed: %s</string>

    <string name="save_playlist_title">Save as file</string>
    <string name="save_playlists_title">Save as files</string>

    <string name="saved_playlist_to">Saved playlist to %s.</string>

    <string name="saving_changes">Saving changes</string>
    <string name="saving_tags">Saving tags</string>
    <string name="saving_to_file">Saving to file…</string>

    <string name="scan_media">Scan media</string>

    <string name="scanned_files">Scanned %1$d of %2$d files.</string>

    <string name="search_hint">Search your library…</string>

    <string name="see_all">See all</string>

    <string name="select_all">Select all</string>
    <string name="select_banner_photo">Select banner photo</string>
    <string name="select_preset">Select Preset</string>
    <string name="select_profile_photo">Set a profile photo</string>

    <string name="set_artist_image">Set artist image</string>

    <string name="shuffle">Shuffle</string>

    <string name="simple">Simple</string>

    <string name="sleep_timer_canceled">Sleep timer canceled.</string>
    <string name="sleep_timer_set">Sleep timer set for %d minutes from now.</string>

    <string name="slide_unlock">Swipe to unlock</string>

    <string name="smart_playlists">Smart playlists</string>

    <string name="social">Social</string>

    <string name="solid">Solid</string>

    <string name="some_files_are_not_listed_in_the_media_store">Some files are not listed in the media store.</string>

    <string name="song">Song</string>
    <string name="song_duration">Song duration</string>

    <string name="songs">Songs</string>

    <string name="sort_order">Sort order</string>
    <string name="sort_order_a_z">Ascending</string>
    <string name="sort_order_album">Album</string>
    <string name="sort_order_artist">Artist</string>
    <string name="sort_order_date">Date</string>
    <string name="sort_order_year">Year</string>
    <string name="sort_order_z_a">Descending</string>

    <string name="speech_not_supported">Sorry! Your device doesn\'t support speech input</string>
    <string name="speech_prompt">Search your library</string>

    <string name="suggestions">Suggestions</string>

    <string name="summary_material_design_city_wallpaper">Material design city wallpapers from www.techjuice.pk website</string>
    <string name="summary_material_design_icons">For all icons we used from this websites www.flaticon.com or www.materialdesignicons.com</string>
    <string name="summary_user_info">Just show your name on home screen</string>

    <string name="support_development">Support development</string>
    <string name="support_development_summary">If you enjoy using Retro Music Player consider donation as support to my work.</string>

    <string name="synced_lyrics">Synced lyrics</string>

    <string name="system_equalizer">System Equalizer</string>

    <!-- Message displayed when tag editing fails -->
    <string name="tag_edit_error">An error occurred editing tags.</string>
    <string name="tag_editor_check_permission">Checking for permissions</string>
    <string name="tag_editor_document_tree_message">Select the external storage directory</string>
    <string name="tag_editor_document_tree_permission_failed">It seems that we don\'t have permission to edit the files. Double check the directory in the file picker.</string>
    <string name="tag_error_kitkat">An error occurred editing tags. Is the file stored on an SD Card? If so, Google have made tag editing impossible for this file.</string>
    <string name="tag_error_lollipop">An error occurred editing tags. If the file is stored on an SD Card, Retro Music might not have permission to access it.</string>
    <string name="tag_retrieve_error">An error occurred retrieving tags.</string>

    <string name="telegram_group">Telegram</string>
    <string name="telegram_group_summary">Join the Telegram group to discuss bugs, make suggestions, show off and more</string>

    <string name="text">Text</string>

    <string name="thank_you">Thank you!</string>

    <string name="the_audio_file">The audio file</string>

    <string name="this_month">This month</string>
    <string name="this_week">This week</string>
    <string name="this_year">This year</string>

    <string name="tiny">Tiny</string>

    <string name="title">Title</string>
    <string name="title_dashboard">Dashboard</string>
    <string name="title_desc">Title desc.</string>
    <string name="title_good_afternoon">Good afternoon</string>
    <string name="title_good_day">Good day</string>
    <string name="title_good_evening">Good evening</string>
    <string name="title_good_morning">Good morning</string>
    <string name="title_good_night">Good night</string>
    <string name="title_home">Home</string>
    <string name="title_material_design_city_wallpaper">City wallpaper</string>
    <string name="title_material_design_icons">Icons</string>
    <string name="title_notifications">Notifications</string>
    <string name="title_user_info">What\'s Your Name</string>

    <string name="today">Today</string>

    <string name="toggle_lyrics_size">Toggle lyrics size</string>

    <string name="tool_tip_see_all">See all songs</string>

    <string name="top_albums">Top albums</string>
    <string name="top_artists">Top artists</string>
    <string name="top_tracks">Top tracks</string>
    <string name="top_tracks_label">Top Tracks</string>

    <string name="track_hint">"Track (2 for track 2 or 3004 for CD3 track 4)"</string>
    <string name="track_list">Track number</string>

    <string name="translate">Translate</string>
    <string name="translate_community">Help us translate the app to your language</string>

    <string name="twitter_page">Twitter</string>
    <string name="twitter_page_summary">Share your design with Retro Music</string>

    <string name="unplayable_file">Couldn\u2019t play this song.</string>

    <string name="up_next">Up next</string>

    <string name="update">Update</string>
    <string name="update_image">Update image</string>

    <string name="updated_artist_image">Artist image updated.</string>

    <string name="updating">Updating…</string>

    <string name="user_profile_summary">Change profile and banner image</string>

    <string name="version">Version</string>

    <string name="virtualizer">Virtualizer</string>
    <string name="virtualizer_strength">Virtualizer Strength</string>

    <string name="volume_control">Volume control</string>

    <string name="web_search">Web search</string>

    <string name="what_do_you_want_to_share">What do you want to share?</string>

    <string name="window">Window</string>

    <string name="x_has_been_set_as_ringtone">Set %1$s as your ringtone.</string>
    <string name="x_selected">%1$d selected</string>

    <string name="year">Year</string>

    <string name="you_have_to_select_at_least_one_category">You have to select at least one category</string>
    <string name="made_with_love">Made with ❤️ in India</string>
</resources><|MERGE_RESOLUTION|>--- conflicted
+++ resolved
@@ -1,693 +1,681 @@
 <?xml version="1.0" encoding="UTF-8" standalone="no"?>
 <resources>
-    <string name="accent_color">Accent color</string>
-    <string name="accent_color_desc">The accent theme color, defaults to teal</string>
-
-    <string name="action_about">About</string>
-    <string name="action_add_to_favorites">Add to favorites</string>
-    <string name="action_add_to_playing_queue">Add to playing queue</string>
-    <string name="action_add_to_playlist">Add to playlist…</string>
-    <string name="action_clear_playing_queue">Clear playing queue</string>
-    <string name="action_clear_playlist">Clear playlist</string>
-    <string name="action_cycle_repeat">Cycle repeat mode</string>
-    <string name="action_delete">Delete</string>
-    <string name="action_delete_from_device">Delete from device</string>
-    <string name="action_details">Details</string>
-    <string name="action_go_to_album">Go to album</string>
-    <string name="action_go_to_artist">Go to artist</string>
-    <string name="action_go_to_genre">Go to genre</string>
-    <string name="action_go_to_start_directory">Go to start directory</string>
-    <string name="action_grant">Grant</string>
-    <string name="action_grid_size">Grid size</string>
-    <string name="action_grid_size_land">Grid size (land)</string>
-    <string name="action_new_playlist">New playlist…</string>
-    <string name="action_next">Next</string>
-    <string name="action_play">Play</string>
-    <string name="action_play_next">Play next</string>
-    <string name="action_play_pause">Play/Pause</string>
-    <string name="action_previous">Previous</string>
-    <string name="action_re_download_artist_image">Update artist image</string>
-    <string name="action_remove_from_favorites">Remove from favorites</string>
-    <string name="action_remove_from_playing_queue">Remove from playing queue</string>
-    <string name="action_remove_from_playlist">Remove from playlist</string>
-    <string name="action_rename">Rename</string>
-    <string name="action_save_playing_queue">Save playing queue</string>
-    <string name="action_scan">Scan</string>
-    <string name="action_scan_directory">Scan directory</string>
-    <string name="action_search">Search</string>
-    <string name="action_set">Set</string>
-    <string name="action_set_as_ringtone">Set as ringtone</string>
-    <string name="action_set_as_start_directory">Set as start directory</string>
-    <string name="action_settings">"Settings"</string>
-    <string name="action_share">Share</string>
-    <string name="action_show_lyrics">Show lyrics</string>
-    <string name="action_shuffle_album">Shuffle album</string>
-    <string name="action_shuffle_all">Shuffle all</string>
-    <string name="action_shuffle_artist">Shuffle artist</string>
-    <string name="action_shuffle_playlist">Shuffle playlist</string>
-    <string name="action_sleep_timer">Sleep timer</string>
-    <string name="action_sort_order">Sort order</string>
-    <string name="action_tag_editor">Tag editor</string>
-    <string name="action_toggle_favorite">Toggle favorite</string>
-    <string name="action_toggle_shuffle">Toggle shuffle mode</string>
-
-    <string name="adaptive">Adaptive</string>
-
-    <string name="add_action">Add</string>
-    <string name="add_photo">Add \nphoto</string>
-    <string name="add_playlist_title">"Add to playlist"</string>
-
-    <string name="added_title_to_playing_queue">"Added 1 title to the playing queue."</string>
-    <string name="added_x_titles_to_playing_queue">Added %1$d titles to the playing queue.</string>
-
-    <string name="album">Album</string>
-    <string name="album_artist">Album artist</string>
-    <string name="album_desc">Album desc.</string>
-    <string name="album_or_artist_empty">The title or artist is empty.</string>
-
-    <string name="albums">Albums</string>
-    <!-- Android Auto -->
-    <string name="albums_label">Albums</string>
-
-    <string name="always">Always</string>
-
-    <string name="app_share">Hey check out this cool music player at: https://play.google.com/store/apps/details?id=%s</string>
-    <!-- App Shortcuts -->
-    <string name="app_shortcut_last_added_long">@string/last_added</string>
-    <string name="app_shortcut_last_added_short">@string/last_added</string>
-    <string name="app_shortcut_shuffle_all_long">@string/action_shuffle_all</string>
-    <string name="app_shortcut_shuffle_all_short">Shuffle</string>
-    <string name="app_shortcut_top_tracks_long">@string/my_top_tracks</string>
-    <string name="app_shortcut_top_tracks_short">Top Tracks</string>
-    <string name="app_summary">A Hybrid application between Material design and iOS in mind.</string>
-    <string name="app_widget_big_name">Retro music - Big</string>
-    <string name="app_widget_big_name_2">Retro music - Big2</string>
-    <string name="app_widget_card_name">Retro music - Card</string>
-    <string name="app_widget_classic_name">Retro music - Classic</string>
-    <string name="app_widget_small_name">Retro music - Small</string>
-
-    <string name="artist">Artist</string>
-    <string name="artist_desc">Artist desc.</string>
-
-    <string name="artists">Artists</string>
-
-
-    <string name="at_least_one_category_must_be_enabled">At least one category must be enabled.</string>
-
-    <string name="audio_focus_denied">Audio focus denied.</string>
-    <string name="audio_settings_summary">Change the sound settings and adjust the equalizer controls</string>
-
-    <string name="bass_boost">Bass Boost</string>
-    <string name="bass_boost_strength">Bass Boost Strength</string>
-
-    <string name="biography">Biography</string>
-    <string name="biography_unavailable">Couldn\u2019t find the artists biography.</string>
-
-    <string name="black_theme_name">Just Black</string>
-
-    <string name="blacklist">Blacklist</string>
-
-    <string name="blur">Blur</string>
-    <string name="blur_card">Blur Card</string>
-    <string name="pref_keep_screen_on_title">Keep the screen on</string>
-    <string name="pref_keep_screen_on_summary">Keep in mind that enabling this feature may affect battery life</string>
-    <string name="pref_blur_amount_title">Blur amount</string>
-    <string name="pref_blur_amount_summary">Amount of blur applied for blur themes, lower is faster</string>
-
-    <string name="buy_retromusic_pro">Buy RetroMusic Pro</string>
-
-    <string name="cancel_current_timer">Cancel current timer</string>
-
-    <string name="card">Card</string>
-    <string name="card_color_style">Colored Card</string>
-    <string name="card_circular_style">Circular</string>
-    <string name="card_style">Card</string>
-
-    <string name="cast">Cast</string>
-
-    <string name="changelog">Changelog</string>
-    <string name="changelog_summary">Changelog maintained on the Telegram channel</string>
-
-    <string name="clear_action">Clear</string>
-    <string name="clear_blacklist">Clear blacklist</string>
-    <string name="clear_playlist_title">Clear playlist</string>
-    <string name="clear_playlist_x"><![CDATA[Clear the playlist <b>%1$s</b>? This can\u2019t be undone!]]></string>
-
-    <string name="close_notification">Close</string>
-
-    <string name="color">Color</string>
-    <string name="color_theme_name">Color</string>
-    <string name="color_type">Color style</string>
-
-    <string name="colored_footers">Colored footers</string>
-
-    <string name="colors">Colors</string>
-
-    <string name="could_not_create_playlist">Couldn\u2019t create playlist.</string>
-    <string name="could_not_download_album_cover">"Couldn\u2019t download a matching album cover."</string>
-    <string name="could_not_restore_purchase">Could not restore purchase.</string>
-    <string name="could_not_scan_files">Could not scan %d files.</string>
-
-    <string name="create_action">Create</string>
-
-    <string name="created_playlist_x">Created playlist %1$s.</string>
-
-    <string name="credit_title">Members and contributors </string>
-
-    <string name="currently_listening_to_x_by_x">Currently listening to %1$s by %2$s.</string>
-
-    <string name="custom">Custom</string>
-
-    <string name="dark_theme_name">Kinda Dark</string>
-
-    <string name="date">Date</string>
-
-    <string name="default_hint">No Lyrics</string>
-
-    <string name="delete_action">Delete</string>
-    <string name="delete_playlist_title">Delete playlist</string>
-    <string name="delete_playlist_x"><![CDATA[Delete the playlist <b>%1$s</b>?]]></string>
-    <string name="delete_playlists_title">Delete playlists</string>
-    <string name="delete_song_title">Delete song</string>
-    <string name="delete_song_x"><![CDATA[Delete the song <b>%1$s</b>?]]></string>
-    <string name="delete_songs_title">Delete songs</string>
-    <string name="delete_x_playlists"><![CDATA[Delete <b>%1$d</b> playlists?]]></string>
-    <string name="delete_x_songs"><![CDATA[Delete <b>%1$d</b> songs?]]></string>
-
-    <string name="deleted_x_songs">Deleted %1$d songs.</string>
-
-    <string name="deleting_songs">Deleting songs</string>
-
-    <string name="discord_page">Discord</string>
-    <string name="discord_summary">Join the Discord server to keep up with the latest news</string>
-
-    <string name="do_you_want_to_clear_the_blacklist">Do you want to clear the blacklist?</string>
-    <string name="do_you_want_to_remove_from_the_blacklist"><![CDATA[Do you want to remove <b>%1$s</b> from the blacklist?]]></string>
-
-<<<<<<< HEAD
-    <string name="donate">Donate</string>
-    <string name="donate_summary">If my development deserve to get paid, you can leave some
-=======
+  <string name="accent_color">Accent color</string>
+  <string name="accent_color_desc">The accent theme color, defaults to teal</string>
+
+  <string name="action_about">About</string>
+  <string name="action_add_to_favorites">Add to favorites</string>
+  <string name="action_add_to_playing_queue">Add to playing queue</string>
+  <string name="action_add_to_playlist">Add to playlist…</string>
+  <string name="action_clear_playing_queue">Clear playing queue</string>
+  <string name="action_clear_playlist">Clear playlist</string>
+  <string name="action_cycle_repeat">Cycle repeat mode</string>
+  <string name="action_delete">Delete</string>
+  <string name="action_delete_from_device">Delete from device</string>
+  <string name="action_details">Details</string>
+  <string name="action_go_to_album">Go to album</string>
+  <string name="action_go_to_artist">Go to artist</string>
+  <string name="action_go_to_genre">Go to genre</string>
+  <string name="action_go_to_start_directory">Go to start directory</string>
+  <string name="action_grant">Grant</string>
+  <string name="action_grid_size">Grid size</string>
+  <string name="action_grid_size_land">Grid size (land)</string>
+  <string name="action_new_playlist">New playlist…</string>
+  <string name="action_next">Next</string>
+  <string name="action_play">Play</string>
+  <string name="action_play_next">Play next</string>
+  <string name="action_play_pause">Play/Pause</string>
+  <string name="action_previous">Previous</string>
+  <string name="action_re_download_artist_image">Update artist image</string>
+  <string name="action_remove_from_favorites">Remove from favorites</string>
+  <string name="action_remove_from_playing_queue">Remove from playing queue</string>
+  <string name="action_remove_from_playlist">Remove from playlist</string>
+  <string name="action_rename">Rename</string>
+  <string name="action_save_playing_queue">Save playing queue</string>
+  <string name="action_scan">Scan</string>
+  <string name="action_scan_directory">Scan directory</string>
+  <string name="action_search">Search</string>
+  <string name="action_set">Set</string>
+  <string name="action_set_as_ringtone">Set as ringtone</string>
+  <string name="action_set_as_start_directory">Set as start directory</string>
+  <string name="action_settings">"Settings"</string>
+  <string name="action_share">Share</string>
+  <string name="action_show_lyrics">Show lyrics</string>
+  <string name="action_shuffle_album">Shuffle album</string>
+  <string name="action_shuffle_all">Shuffle all</string>
+  <string name="action_shuffle_artist">Shuffle artist</string>
+  <string name="action_shuffle_playlist">Shuffle playlist</string>
+  <string name="action_sleep_timer">Sleep timer</string>
+  <string name="action_sort_order">Sort order</string>
+  <string name="action_tag_editor">Tag editor</string>
+  <string name="action_toggle_favorite">Toggle favorite</string>
+  <string name="action_toggle_shuffle">Toggle shuffle mode</string>
+
+  <string name="adaptive">Adaptive</string>
+
+  <string name="add_action">Add</string>
+  <string name="add_photo">Add \nphoto</string>
+  <string name="add_playlist_title">"Add to playlist"</string>
+
+  <string name="added_title_to_playing_queue">"Added 1 title to the playing queue."</string>
+  <string name="added_x_titles_to_playing_queue">Added %1$d titles to the playing queue.</string>
+
+  <string name="album">Album</string>
+  <string name="album_artist">Album artist</string>
+  <string name="album_desc">Album desc.</string>
+  <string name="album_or_artist_empty">The title or artist is empty.</string>
+
+  <string name="albums">Albums</string>
+  <!-- Android Auto -->
+  <string name="albums_label">Albums</string>
+
+  <string name="always">Always</string>
+
+  <string name="app_share">Hey check out this cool music player at: https://play.google.com/store/apps/details?id=%s</string>
+  <!-- App Shortcuts -->
+  <string name="app_shortcut_last_added_long">@string/last_added</string>
+  <string name="app_shortcut_last_added_short">@string/last_added</string>
+  <string name="app_shortcut_shuffle_all_long">@string/action_shuffle_all</string>
+  <string name="app_shortcut_shuffle_all_short">Shuffle</string>
+  <string name="app_shortcut_top_tracks_long">@string/my_top_tracks</string>
+  <string name="app_shortcut_top_tracks_short">Top Tracks</string>
+  <string name="app_summary">A Hybrid application between Material design and iOS in mind.</string>
+  <string name="app_widget_big_name">Retro music - Big</string>
+  <string name="app_widget_big_name_2">Retro music - Big2</string>
+  <string name="app_widget_card_name">Retro music - Card</string>
+  <string name="app_widget_classic_name">Retro music - Classic</string>
+  <string name="app_widget_small_name">Retro music - Small</string>
+
+  <string name="artist">Artist</string>
+  <string name="artist_desc">Artist desc.</string>
+
+  <string name="artists">Artists</string>
+
+
+  <string name="at_least_one_category_must_be_enabled">At least one category must be enabled.</string>
+
+  <string name="audio_focus_denied">Audio focus denied.</string>
+  <string name="audio_settings_summary">Change the sound settings and adjust the equalizer controls</string>
+
+  <string name="bass_boost">Bass Boost</string>
+  <string name="bass_boost_strength">Bass Boost Strength</string>
+
+  <string name="biography">Biography</string>
+  <string name="biography_unavailable">Couldn\u2019t find the artists biography.</string>
+
+  <string name="black_theme_name">Just Black</string>
+
+  <string name="blacklist">Blacklist</string>
+
+  <string name="blur">Blur</string>
+  <string name="blur_card">Blur Card</string>
+  <string name="pref_keep_screen_on_title">Keep the screen on</string>
+  <string name="pref_keep_screen_on_summary">Keep in mind that enabling this feature may affect battery life</string>
+  <string name="pref_blur_amount_title">Blur amount</string>
+  <string name="pref_blur_amount_summary">Amount of blur applied for blur themes, lower is faster</string>
+
+  <string name="buy_retromusic_pro">Buy RetroMusic Pro</string>
+
+  <string name="cancel_current_timer">Cancel current timer</string>
+
+  <string name="card">Card</string>
+  <string name="card_color_style">Colored Card</string>
+  <string name="card_style">Card</string>
+
+  <string name="cast">Cast</string>
+
+  <string name="changelog">Changelog</string>
+  <string name="changelog_summary">Changelog maintained on the Telegram channel</string>
+
+  <string name="clear_action">Clear</string>
+  <string name="clear_blacklist">Clear blacklist</string>
+  <string name="clear_playlist_title">Clear playlist</string>
+  <string name="clear_playlist_x"><![CDATA[Clear the playlist <b>%1$s</b>? This can\u2019t be undone!]]></string>
+
+  <string name="close_notification">Close</string>
+
+  <string name="color">Color</string>
+  <string name="color_theme_name">Color</string>
+  <string name="color_type">Color style</string>
+
+  <string name="colored_footers">Colored footers</string>
+
+  <string name="colors">Colors</string>
+
+  <string name="could_not_create_playlist">Couldn\u2019t create playlist.</string>
+  <string name="could_not_download_album_cover">"Couldn\u2019t download a matching album cover."</string>
+  <string name="could_not_restore_purchase">Could not restore purchase.</string>
+  <string name="could_not_scan_files">Could not scan %d files.</string>
+
+  <string name="create_action">Create</string>
+
+  <string name="created_playlist_x">Created playlist %1$s.</string>
+
+  <string name="credit_title">Members and contributors </string>
+
+  <string name="currently_listening_to_x_by_x">Currently listening to %1$s by %2$s.</string>
+
+  <string name="custom">Custom</string>
+
+  <string name="dark_theme_name">Kinda Dark</string>
+
+  <string name="date">Date</string>
+
+  <string name="default_hint">No Lyrics</string>
+
+  <string name="delete_action">Delete</string>
+  <string name="delete_playlist_title">Delete playlist</string>
+  <string name="delete_playlist_x"><![CDATA[Delete the playlist <b>%1$s</b>?]]></string>
+  <string name="delete_playlists_title">Delete playlists</string>
+  <string name="delete_song_title">Delete song</string>
+  <string name="delete_song_x"><![CDATA[Delete the song <b>%1$s</b>?]]></string>
+  <string name="delete_songs_title">Delete songs</string>
+  <string name="delete_x_playlists"><![CDATA[Delete <b>%1$d</b> playlists?]]></string>
+  <string name="delete_x_songs"><![CDATA[Delete <b>%1$d</b> songs?]]></string>
+
+  <string name="deleted_x_songs">Deleted %1$d songs.</string>
+
+  <string name="deleting_songs">Deleting songs</string>
+
+  <string name="discord_page">Discord</string>
+  <string name="discord_summary">Join the Discord server to keep up with the latest news</string>
+
+  <string name="do_you_want_to_clear_the_blacklist">Do you want to clear the blacklist?</string>
+  <string name="do_you_want_to_remove_from_the_blacklist"><![CDATA[Do you want to remove <b>%1$s</b> from the blacklist?]]></string>
+
   <string name="donate">Donate</string>
-  <string name="donate_summary">If you think my development deserves to get paid, you can leave me some
->>>>>>> 5ad575f9
+  <string name="donate_summary">If my development deserve to get paid, you can leave some
     dollars here</string>
 
-    <string name="donation_header">Buy me a</string>
-
-    <string name="download_from_last_fm">Download from Last.fm</string>
-
-    <string name="duration">Duration</string>
-
-    <string name="edit">Edit</string>
-    <string name="edit_categories">Edit categories</string>
-    <string name="edit_cover">Edit cover</string>
-    <string name="edit_tags">Edit tags</string>
-
-    <string name="empty">Empty</string>
-
-    <string name="equalizer">Equalizer</string>
-
-    <string name="error_loading_lyrics_from_network">Error loading from network</string>
-
-    <string name="experimental">Experimental</string>
-
-    <string name="facebook_page">Facebook Page</string>
-    <string name="facebook_page_summary">Help us to grove faster by  sharing facebook page</string>
-
-    <string name="failed_to_save_playlist">Failed to save playlist (%s).</string>
-
-    <string name="faq">FAQ</string>
-
-    <string name="favorites">Favorites</string>
-
-    <string name="flat">Flat</string>
-
-    <string name="folders">Folders</string>
-
-    <string name="for_you">For you</string>
-
-    <string name="full">Full</string>
-
-    <string name="general_settings_summary">Change the theme and colors of the app</string>
-    <string name="general_settings_title">Look and feel</string>
-
-    <string name="genre">Genre</string>
-
-    <string name="genres">Genres</string>
-
-    <string name="git_hub_summary">Fork the project on GitHub</string>
-
-    <string name="google_plus_community">Join the Google Plus community where you can ask for help or follow Retro Music updates</string>
-
-    <string name="gradient">Gradient</string>
-
-    <string name="grid_size_1">1</string>
-    <string name="grid_size_2">2</string>
-    <string name="grid_size_3">3</string>
-    <string name="grid_size_4">4</string>
-    <string name="grid_size_5">5</string>
-    <string name="grid_size_6">6</string>
-    <string name="grid_size_7">7</string>
-    <string name="grid_size_8">8</string>
-
-    <string name="history">History</string>
-    <string name="history_label">History</string>
-
-    <string name="holiday">Holiday</string>
-
-    <string name="home">Home</string>
-
-    <string name="image_settings_summary">Change artist image download settings</string>
-
-    <string name="inserted_x_songs_into_playlist_x">Inserted %1$d songs into the playlist %2$s.</string>
-
-    <string name="inspired_designs_by">Inspired designs by</string>
-
-    <string name="instagram_page">Instagram</string>
-    <string name="instagram_page_summary">Share your Retro Music setup to showcase on Instagram</string>
-
-    <string name="join_community">Join the Google Plus community</string>
-    <string name="join_community_summary">If you need help or have questions, the Retro Music community on Google Plus is a good place to go.</string>
-
-    <string name="label_bit_rate">Bitrate</string>
-    <string name="label_details">Details</string>
-    <string name="label_file_format">Format</string>
-    <string name="label_file_name">File name</string>
-    <string name="label_file_path">File path</string>
-    <string name="label_file_size">Size</string>
-    <string name="label_sampling_rate">Sampling rate</string>
-    <string name="label_track_length">Length</string>
-
-    <string name="language_contributors">Language translators</string>
-
-    <string name="last_added">Last added</string>
-
-    <string name="lets_play_something">Let\'s play some music</string>
-
-    <string name="library">Library</string>
-    <string name="library_categories">Library categories</string>
-
-    <string name="licenses">Licenses</string>
-
-    <string name="light_theme_name">Clearly White</string>
-
-    <string name="list_type">List style</string>
-
-    <string name="listing_files">Listing files</string>
-
-    <string name="loading">Loading...</string>
-    <string name="loading_products">Loading products…</string>
-
-    <string name="lyrics">Lyrics</string>
-
-    <string name="material">Material</string>
-
-    <string name="media_route_menu_title">Cast device</string>
-
-    <string name="more">More</string>
-
-<<<<<<< HEAD
-    <string name="my_name">My Name</string>
-    <string name="my_playlists">My playlist</string>
-    <string name="my_top_tracks">Top played</string>
-=======
+  <string name="donation_header">Buy me a</string>
+
+  <string name="download_from_last_fm">Download from Last.fm</string>
+
+  <string name="duration">Duration</string>
+
+  <string name="edit">Edit</string>
+  <string name="edit_categories">Edit categories</string>
+  <string name="edit_cover">Edit cover</string>
+  <string name="edit_tags">Edit tags</string>
+
+  <string name="empty">Empty</string>
+
+  <string name="equalizer">Equalizer</string>
+
+  <string name="error_loading_lyrics_from_network">Error loading from network</string>
+
+  <string name="experimental">Experimental</string>
+
+  <string name="facebook_page">Facebook Page</string>
+  <string name="facebook_page_summary">Help us to grove faster by  sharing facebook page</string>
+
+  <string name="failed_to_save_playlist">Failed to save playlist (%s).</string>
+
+  <string name="faq">FAQ</string>
+
+  <string name="favorites">Favorites</string>
+
+  <string name="flat">Flat</string>
+
+  <string name="folders">Folders</string>
+
+  <string name="for_you">For you</string>
+
+  <string name="full">Full</string>
+
+  <string name="general_settings_summary">Change the theme and colors of the app</string>
+  <string name="general_settings_title">Look and feel</string>
+
+  <string name="genre">Genre</string>
+
+  <string name="genres">Genres</string>
+
+  <string name="git_hub_summary">Fork the project on GitHub</string>
+
+  <string name="google_plus_community">Join the Google Plus community where you can ask for help or follow Retro Music updates</string>
+
+  <string name="gradient">Gradient</string>
+
+  <string name="grid_size_1">1</string>
+  <string name="grid_size_2">2</string>
+  <string name="grid_size_3">3</string>
+  <string name="grid_size_4">4</string>
+  <string name="grid_size_5">5</string>
+  <string name="grid_size_6">6</string>
+  <string name="grid_size_7">7</string>
+  <string name="grid_size_8">8</string>
+
+  <string name="history">History</string>
+  <string name="history_label">History</string>
+
+  <string name="holiday">Holiday</string>
+
+  <string name="home">Home</string>
+
+  <string name="image_settings_summary">Change artist image download settings</string>
+
+  <string name="inserted_x_songs_into_playlist_x">Inserted %1$d songs into the playlist %2$s.</string>
+
+  <string name="inspired_designs_by">Inspired designs by</string>
+
+  <string name="instagram_page">Instagram</string>
+  <string name="instagram_page_summary">Share your Retro Music setup to showcase on Instagram</string>
+
+  <string name="join_community">Join the Google Plus community</string>
+  <string name="join_community_summary">If you need help or have questions, the Retro Music community on Google Plus is a good place to go.</string>
+
+  <string name="label_bit_rate">Bitrate</string>
+  <string name="label_details">Details</string>
+  <string name="label_file_format">Format</string>
+  <string name="label_file_name">File name</string>
+  <string name="label_file_path">File path</string>
+  <string name="label_file_size">Size</string>
+  <string name="label_sampling_rate">Sampling rate</string>
+  <string name="label_track_length">Length</string>
+
+  <string name="language_contributors">Language translators</string>
+
+  <string name="last_added">Last added</string>
+
+  <string name="lets_play_something">Let\'s play some music</string>
+
+  <string name="library">Library</string>
+  <string name="library_categories">Library categories</string>
+
+  <string name="licenses">Licenses</string>
+
+  <string name="light_theme_name">Clearly White</string>
+
+  <string name="list_type">List style</string>
+
+  <string name="listing_files">Listing files</string>
+
+  <string name="loading">Loading...</string>
+  <string name="loading_products">Loading products…</string>
+
+  <string name="lyrics">Lyrics</string>
+
+  <string name="material">Material</string>
+
+  <string name="media_route_menu_title">Cast device</string>
+
+  <string name="more">More</string>
+
   <string name="my_name">My Name</string>
   <string name="my_playlists">My playlist</string>
-  <string name="my_top_tracks">Most played</string>
->>>>>>> 5ad575f9
-
-    <string name="never">Never</string>
-
-    <string name="new_banner_photo">New banner photo</string>
-    <string name="new_music_mix">New Music  Mix</string>
-    <string name="new_playlist_title">New playlist</string>
-    <string name="new_profile_photo">New profile photo</string>
-    <string name="new_start_directory">%s is the new start directory.</string>
-
-    <string name="no_albums">No albums</string>
-    <string name="no_artists">No artists</string>
-    <string name="no_audio_ID">"Play a song first, then try again."</string>
-    <string name="no_equalizer">No equalizer found</string>
-    <string name="no_files">No files</string>
-    <string name="no_genres">No genres</string>
-    <string name="no_lyrics_found">No lyrics found</string>
-    <string name="no_playlists">No playlists</string>
-    <string name="no_purchase_found">No purchase found.</string>
-    <string name="no_results">No results</string>
-    <string name="no_songs">No songs</string>
-
-    <string name="normal">Normal</string>
-    <string name="normal_lyrics">Normal lyrics</string>
-    <string name="normal_style">Normal</string>
-
-    <string name="not_listed_in_media_store"><![CDATA[<b>%s</b> is not listed in the media store.]]></string>
-
-    <string name="nothing_to_scan">Nothing to scan.</string>
-
-    <string name="notification">Notification</string>
-    <string name="notification_settings_summary">Customize the notification style</string>
-
-    <string name="now_playing">Now playing</string>
-    <string name="now_playing_queue">Now playing queue</string>
-
-    <string name="only_on_wifi">Only on Wi-Fi</string>
-
-    <string name="others">Other</string>
-
-    <string name="past_three_months">Past 3 months</string>
-
-    <string name="patreon_page">Patreon page</string>
-    <string name="patreon_page_summary">Support us from patreon</string>
-
-    <string name="paypal">PayPal.me</string>
-    <string name="paypal_summary">PayPal.me is an easy way to donate us money. In case you only linked a debit or credit card the fee in the U.S. is 2.9% of the donation plus $0.30 USD, otherwise there is no fee.<a href="https://www.paypal.com/us/selfhelp/article/What-are-the-fees-for-PayPal-accounts-FAQ690">more</a>
+  <string name="my_top_tracks">Top played</string>
+
+  <string name="never">Never</string>
+
+  <string name="new_banner_photo">New banner photo</string>
+  <string name="new_music_mix">New Music  Mix</string>
+  <string name="new_playlist_title">New playlist</string>
+  <string name="new_profile_photo">New profile photo</string>
+  <string name="new_start_directory">%s is the new start directory.</string>
+
+  <string name="no_albums">No albums</string>
+  <string name="no_artists">No artists</string>
+  <string name="no_audio_ID">"Play a song first, then try again."</string>
+  <string name="no_equalizer">No equalizer found</string>
+  <string name="no_files">No files</string>
+  <string name="no_genres">No genres</string>
+  <string name="no_lyrics_found">No lyrics found</string>
+  <string name="no_playlists">No playlists</string>
+  <string name="no_purchase_found">No purchase found.</string>
+  <string name="no_results">No results</string>
+  <string name="no_songs">No songs</string>
+
+  <string name="normal">Normal</string>
+  <string name="normal_lyrics">Normal lyrics</string>
+  <string name="normal_style">Normal</string>
+
+  <string name="not_listed_in_media_store"><![CDATA[<b>%s</b> is not listed in the media store.]]></string>
+
+  <string name="nothing_to_scan">Nothing to scan.</string>
+
+  <string name="notification">Notification</string>
+  <string name="notification_settings_summary">Customize the notification style</string>
+
+  <string name="now_playing">Now playing</string>
+  <string name="now_playing_queue">Now playing queue</string>
+
+  <string name="only_on_wifi">Only on Wi-Fi</string>
+
+  <string name="others">Other</string>
+
+  <string name="past_three_months">Past 3 months</string>
+
+  <string name="patreon_page">Patreon page</string>
+  <string name="patreon_page_summary">Support us from patreon</string>
+
+  <string name="paypal">PayPal.me</string>
+  <string name="paypal_summary">PayPal.me is an easy way to donate us money. In case you only linked a debit or credit card the fee in the U.S. is 2.9% of the donation plus $0.30 USD, otherwise there is no fee.<a href="https://www.paypal.com/us/selfhelp/article/What-are-the-fees-for-PayPal-accounts-FAQ690">more</a>
     </string>
 
-    <string name="permission_external_storage_denied">Permission to access external storage denied.</string>
-
-    <string name="permissions_denied">Permissions denied.</string>
-
-    <string name="personalize">Personalize</string>
-    <string name="personalize_settings_summary">Customize your now playing and UI controls</string>
-
-    <string name="pick_from_local_storage">Pick from local storage</string>
-
-    <string name="plain">Plain</string>
-
-    <string name="play">Play</string>
-    <string name="play_all">Play all</string>
-
-    <string name="playing_notification_description">The playing notification provides actions for play/pause etc.</string>
-    <string name="playing_notification_name">Playing notification</string>
-
-    <string name="playlist_empty_text">Empty playlist</string>
-    <string name="playlist_is_empty">Playlist is empty</string>
-    <string name="playlist_name_empty">Playlist name</string>
-
-    <string name="playlists">Playlists</string>
-    <string name="playlists_label">Playlists</string>
-
-    <string name="pref_header_audio">Audio</string>
-    <string name="pref_header_general">Theme</string>
-    <string name="pref_header_images">Images</string>
-    <string name="pref_header_lockscreen">Lockscreen</string>
-    <string name="pref_header_now_playing_screen">Now playing</string>
-    <string name="pref_header_playlists">Playlists</string>
-    <string name="pref_only_lollipop">"Only available on Lollipop."</string>
-    <string name="pref_only_nougat_mr1">"Only available on Nougat 7.1."</string>
-    <string name="pref_summary_about">People who helped on the project</string>
-    <string name="pref_summary_album_art_on_lockscreen">Use the currently playing song album cover as the lockscreen wallpaper</string>
-    <string name="pref_summary_audio_ducking">Lower the volume when a system sound is played or a notification is received</string>
-    <string name="pref_summary_blurred_album_art">Blur the album cover on the lockscreen. Can cause problems with third party apps and widgets</string>
-    <string name="pref_summary_carousel_effect">Carousel effect for the album art in the now playing screen. Note that Card and Blur Card themes won\'t work</string>
-    <string name="pref_summary_circular_album_effect">Show a circular album cover in the now playing screen. Note that only a few themes work with this feature</string>
-    <string name="pref_summary_classic_notification">Use the classic notification design</string>
-    <string name="pref_summary_colored_app">The background and control button colors change according to the album art from the now playing screen</string>
-    <string name="pref_summary_colored_app_shortcuts">Colors the app shortcuts in the accent color. Every time you change the color please toggle this to take effect</string>
-    <string name="pref_summary_colored_navigation_bar">Colors the navigation bar in the primary color</string>
-    <string name="pref_summary_colored_notification">"Colors the notification in the album cover\u2019s vibrant color"</string>
-    <string name="pref_summary_day_dream">Shows song details on dream when music is playing</string>
-    <string name="pref_summary_dominant_color">Most dominant color will be picked from the album or artist cover</string>
-    <string name="pref_summary_exclude_songs">Exclude songs that are less than 30 secs. </string>
-    <string name="pref_summary_gapless_playback">"Can cause playback issues on some devices."</string>
-    <string name="pref_summary_ignore_media_store_artwork">Can increase the album cover quality, but causes slower image loading times. Only enable this if you have problems with low resolution artworks</string>
-    <string name="pref_summary_language_en">Change app language forcefully to english(this is testing for multiple language option)</string>
-    <string name="pref_summary_library_categories">Configure visibility and order of library categories.</string>
-    <string name="pref_summary_lock_screen">Use Retro Music\'s custom lockscreen controls</string>
-    <string name="pref_summary_lock_screen_app">Show full controls from the lock screen</string>
-    <string name="pref_summary_open_source_licences">License details for open source software</string>
-    <string name="pref_summary_round_corners">Round the app\'s edges</string>
-    <string name="pref_summary_tab_titles">Toggle titles for the bottom navigation bar tabs</string>
-    <string name="pref_summary_toggle_animations">Animations makes some device run slow, load images slow</string>
-    <string name="pref_summary_toggle_bottom_bar_titles">Disable titles from bottom navigation bar</string>
-    <string name="pref_summary_toggle_full_screen">Immersive mode</string>
-    <string name="pref_summary_toggle_genre">Show genres on the home screen</string>
-    <string name="pref_summary_toggle_headset">Start playing immediately after headphones are connected</string>
-    <string name="pref_summary_toggle_navigation_bar">Hide only navigation bar</string>
-    <string name="pref_summary_toggle_separate_line">Toggle view of separate line in list of items</string>
-    <string name="pref_summary_toggle_shuffle">Shuffle mode will turn off when playing a new list of songs</string>
-    <string name="pref_summary_toggle_status_bar">Hide only status bar</string>
-    <string name="pref_summary_toggle_volume">If enough space is available, show volume controls in the now playing screen</string>
-    <string name="pref_title_album_art_on_lockscreen">Show album cover</string>
-    <string name="pref_title_album_grid_style">Album grid</string>
-    <string name="pref_title_app_shortcuts">Colored app shortcuts</string>
-    <string name="pref_title_artist_grid_style">Artist grid</string>
-    <string name="pref_title_audio_ducking">Reduce volume on focus loss</string>
-    <string name="pref_title_auto_download_artist_images">Auto-download artist images</string>
-    <string name="pref_title_blurred_album_art">Blur album cover</string>
-    <string name="pref_title_choose_equalizer">Choose equalizer</string>
-    <string name="pref_title_classic_notification">Classic notification design</string>
-    <string name="pref_title_colored_app">Adaptive color</string>
-    <string name="pref_title_colored_notification">Colored notification</string>
-    <string name="pref_title_day_dream">Day dream</string>
-    <string name="pref_title_exclude_songs">Exclude songs</string>
-    <string name="pref_title_external_storage_access">Give access  to external storage</string>
-    <string name="pref_title_gapless_playback">Gapless playback</string>
-    <string name="pref_title_general_theme">App theme</string>
-    <string name="pref_title_gradient_color">Choose color</string>
-    <string name="pref_title_ignore_media_store_artwork">Ignore Media Store covers</string>
-    <string name="pref_title_last_added_interval">Last added playlist interval</string>
-    <string name="pref_title_lock_screen">Fullscreen controls</string>
-    <string name="pref_title_lock_screen_app">Retro lock screen</string>
-    <string name="pref_title_lyrics_options">Lyrics options</string>
-    <string name="pref_title_navigation_bar">Colored navigation bar</string>
-    <string name="pref_title_now_playing_screen_appearance">Now playing theme</string>
-    <string name="pref_title_open_source_licences">Open source licences</string>
-    <string name="pref_title_round_corners">Corner edges</string>
-    <string name="pref_title_toggle_animations">Animations</string>
-    <string name="pref_title_toggle_bottom_bar_titles">Disable titles</string>
-    <string name="pref_title_toggle_carousel_effect">Carousel effect</string>
-    <string name="pref_title_toggle_circular_album_effect">Circular album</string>
-    <string name="pref_title_toggle_dominant_color">Dominant color</string>
-    <string name="pref_title_toggle_full_screen">Fullscreen app</string>
-    <string name="pref_title_toggle_genre">Show genre</string>
-    <string name="pref_title_toggle_language_en">English language</string>
-    <string name="pref_title_toggle_navigation_bar">Navigation bar</string>
-    <string name="pref_title_toggle_separate_line">Separate line</string>
-    <string name="pref_title_toggle_status_bar">Status bar</string>
-    <string name="pref_title_toggle_tab_titles">Tab titles</string>
-    <string name="pref_title_toggle_toggle_headset">Auto-play</string>
-    <string name="pref_title_toggle_toggle_shuffle">Shuffle mode</string>
-    <string name="pref_title_toggle_volume">Volume controls</string>
-    <string name="pref_title_user_info">User info</string>
-
-    <string name="primary_color">Primary color</string>
-    <string name="primary_color_desc">The primary theme color, defaults to blue grey, for now works with dark colors</string>
-
-    <string name="purchase">Purchase</string>
-    <string name="purchase_summary">*Think before buying, don\'t ask for refund.</string>
-
-    <string name="queue">Queue</string>
-    <string name="queue_label">Queue</string>
-
-    <string name="rate_app">Rate the app</string>
-    <string name="rate_on_google_play_summary">Love this app? Let us know in the Google Play Store how we can make it even better</string>
-
-    <string name="recent_activity">Recent activity</string>
-    <string name="recent_albums">Recent albums</string>
-    <string name="recent_artists">Recent artists</string>
-
-    <string name="remove_action">Remove</string>
-    <string name="remove_banner_photo">Remove banner photo</string>
-    <string name="remove_cover">Remove cover</string>
-    <string name="remove_from_blacklist">Remove from blacklist</string>
-    <string name="remove_profile_photo">Remove profile photo</string>
-    <string name="remove_song_from_playlist_title">Remove song from playlist</string>
-    <string name="remove_song_x_from_playlist"><![CDATA[Remove the song <b>%1$s</b> from the playlist?]]></string>
-    <string name="remove_songs_from_playlist_title">Remove songs from playlist</string>
-    <string name="remove_x_songs_from_playlist"><![CDATA[Remove <b>%1$d</b> songs from the playlist?]]></string>
-
-    <string name="rename_action">Rename</string>
-    <string name="rename_playlist_title">Rename playlist</string>
-
-    <string name="reset_action">Reset</string>
-    <string name="reset_artist_image">Reset artist image</string>
-
-    <string name="restore">Restore</string>
-
-    <string name="restored_previous_purchase_please_restart">Restored previous purchase. Please restart the app to make use of all features.</string>
-    <string name="restored_previous_purchases">Restored previous purchases.</string>
-
-    <string name="restoring_purchase">Restoring purchase…</string>
-
-    <string name="retro">Retro</string>
-    <string name="retro_equalizer">Retro Music Equalizer</string>
-
-    <string name="saf_delete_failed">File delete failed: %s</string>
-    <!-- SAF -->
-    <string name="saf_error_uri">Can\'t get SAF URI</string>
-    <string name="saf_guide_slide1_description">Open navigation drawer</string>
-    <string name="saf_guide_slide1_description_before_o">Enable \'Show SD card\' in overflow menu</string>
-    <!-- SAF guide -->
-    <string name="saf_guide_slide1_title">%s needs SD card access</string>
-    <string name="saf_guide_slide2_description">You need to select your SD card root directory</string>
-    <string name="saf_guide_slide2_title">Select your SD card in navigation drawer</string>
-    <string name="saf_guide_slide3_description">Do not open any subfolders</string>
-    <string name="saf_guide_slide3_title">Tap \'select\' button at the bottom of the screen</string>
-    <string name="saf_pick_file">File access required. Pick %s</string>
-    <string name="saf_pick_sdcard">SD card access required. Please pick root directory of SD card</string>
-    <string name="saf_write_failed">File write failed: %s</string>
-
-    <string name="save_playlist_title">Save as file</string>
-    <string name="save_playlists_title">Save as files</string>
-
-    <string name="saved_playlist_to">Saved playlist to %s.</string>
-
-    <string name="saving_changes">Saving changes</string>
-    <string name="saving_tags">Saving tags</string>
-    <string name="saving_to_file">Saving to file…</string>
-
-    <string name="scan_media">Scan media</string>
-
-    <string name="scanned_files">Scanned %1$d of %2$d files.</string>
-
-    <string name="search_hint">Search your library…</string>
-
-    <string name="see_all">See all</string>
-
-    <string name="select_all">Select all</string>
-    <string name="select_banner_photo">Select banner photo</string>
-    <string name="select_preset">Select Preset</string>
-    <string name="select_profile_photo">Set a profile photo</string>
-
-    <string name="set_artist_image">Set artist image</string>
-
-    <string name="shuffle">Shuffle</string>
-
-    <string name="simple">Simple</string>
-
-    <string name="sleep_timer_canceled">Sleep timer canceled.</string>
-    <string name="sleep_timer_set">Sleep timer set for %d minutes from now.</string>
-
-    <string name="slide_unlock">Swipe to unlock</string>
-
-    <string name="smart_playlists">Smart playlists</string>
-
-    <string name="social">Social</string>
-
-    <string name="solid">Solid</string>
-
-    <string name="some_files_are_not_listed_in_the_media_store">Some files are not listed in the media store.</string>
-
-    <string name="song">Song</string>
-    <string name="song_duration">Song duration</string>
-
-    <string name="songs">Songs</string>
-
-    <string name="sort_order">Sort order</string>
-    <string name="sort_order_a_z">Ascending</string>
-    <string name="sort_order_album">Album</string>
-    <string name="sort_order_artist">Artist</string>
-    <string name="sort_order_date">Date</string>
-    <string name="sort_order_year">Year</string>
-    <string name="sort_order_z_a">Descending</string>
-
-    <string name="speech_not_supported">Sorry! Your device doesn\'t support speech input</string>
-    <string name="speech_prompt">Search your library</string>
-
-    <string name="suggestions">Suggestions</string>
-
-    <string name="summary_material_design_city_wallpaper">Material design city wallpapers from www.techjuice.pk website</string>
-    <string name="summary_material_design_icons">For all icons we used from this websites www.flaticon.com or www.materialdesignicons.com</string>
-    <string name="summary_user_info">Just show your name on home screen</string>
-
-    <string name="support_development">Support development</string>
-    <string name="support_development_summary">If you enjoy using Retro Music Player consider donation as support to my work.</string>
-
-    <string name="synced_lyrics">Synced lyrics</string>
-
-    <string name="system_equalizer">System Equalizer</string>
-
-    <!-- Message displayed when tag editing fails -->
-    <string name="tag_edit_error">An error occurred editing tags.</string>
-    <string name="tag_editor_check_permission">Checking for permissions</string>
-    <string name="tag_editor_document_tree_message">Select the external storage directory</string>
-    <string name="tag_editor_document_tree_permission_failed">It seems that we don\'t have permission to edit the files. Double check the directory in the file picker.</string>
-    <string name="tag_error_kitkat">An error occurred editing tags. Is the file stored on an SD Card? If so, Google have made tag editing impossible for this file.</string>
-    <string name="tag_error_lollipop">An error occurred editing tags. If the file is stored on an SD Card, Retro Music might not have permission to access it.</string>
-    <string name="tag_retrieve_error">An error occurred retrieving tags.</string>
-
-    <string name="telegram_group">Telegram</string>
-    <string name="telegram_group_summary">Join the Telegram group to discuss bugs, make suggestions, show off and more</string>
-
-    <string name="text">Text</string>
-
-    <string name="thank_you">Thank you!</string>
-
-    <string name="the_audio_file">The audio file</string>
-
-    <string name="this_month">This month</string>
-    <string name="this_week">This week</string>
-    <string name="this_year">This year</string>
-
-    <string name="tiny">Tiny</string>
-
-    <string name="title">Title</string>
-    <string name="title_dashboard">Dashboard</string>
-    <string name="title_desc">Title desc.</string>
-    <string name="title_good_afternoon">Good afternoon</string>
-    <string name="title_good_day">Good day</string>
-    <string name="title_good_evening">Good evening</string>
-    <string name="title_good_morning">Good morning</string>
-    <string name="title_good_night">Good night</string>
-    <string name="title_home">Home</string>
-    <string name="title_material_design_city_wallpaper">City wallpaper</string>
-    <string name="title_material_design_icons">Icons</string>
-    <string name="title_notifications">Notifications</string>
-    <string name="title_user_info">What\'s Your Name</string>
-
-    <string name="today">Today</string>
-
-    <string name="toggle_lyrics_size">Toggle lyrics size</string>
-
-    <string name="tool_tip_see_all">See all songs</string>
-
-    <string name="top_albums">Top albums</string>
-    <string name="top_artists">Top artists</string>
-    <string name="top_tracks">Top tracks</string>
-    <string name="top_tracks_label">Top Tracks</string>
-
-    <string name="track_hint">"Track (2 for track 2 or 3004 for CD3 track 4)"</string>
-    <string name="track_list">Track number</string>
-
-    <string name="translate">Translate</string>
-    <string name="translate_community">Help us translate the app to your language</string>
-
-    <string name="twitter_page">Twitter</string>
-    <string name="twitter_page_summary">Share your design with Retro Music</string>
-
-    <string name="unplayable_file">Couldn\u2019t play this song.</string>
-
-    <string name="up_next">Up next</string>
-
-    <string name="update">Update</string>
-    <string name="update_image">Update image</string>
-
-    <string name="updated_artist_image">Artist image updated.</string>
-
-    <string name="updating">Updating…</string>
-
-    <string name="user_profile_summary">Change profile and banner image</string>
-
-    <string name="version">Version</string>
-
-    <string name="virtualizer">Virtualizer</string>
-    <string name="virtualizer_strength">Virtualizer Strength</string>
-
-    <string name="volume_control">Volume control</string>
-
-    <string name="web_search">Web search</string>
-
-    <string name="what_do_you_want_to_share">What do you want to share?</string>
-
-    <string name="window">Window</string>
-
-    <string name="x_has_been_set_as_ringtone">Set %1$s as your ringtone.</string>
-    <string name="x_selected">%1$d selected</string>
-
-    <string name="year">Year</string>
-
-    <string name="you_have_to_select_at_least_one_category">You have to select at least one category</string>
-    <string name="made_with_love">Made with ❤️ in India</string>
+  <string name="permission_external_storage_denied">Permission to access external storage denied.</string>
+
+  <string name="permissions_denied">Permissions denied.</string>
+
+  <string name="personalize">Personalize</string>
+  <string name="personalize_settings_summary">Customize your now playing and UI controls</string>
+
+  <string name="pick_from_local_storage">Pick from local storage</string>
+
+  <string name="plain">Plain</string>
+
+  <string name="play">Play</string>
+  <string name="play_all">Play all</string>
+
+  <string name="playing_notification_description">The playing notification provides actions for play/pause etc.</string>
+  <string name="playing_notification_name">Playing notification</string>
+
+  <string name="playlist_empty_text">Empty playlist</string>
+  <string name="playlist_is_empty">Playlist is empty</string>
+  <string name="playlist_name_empty">Playlist name</string>
+
+  <string name="playlists">Playlists</string>
+  <string name="playlists_label">Playlists</string>
+
+  <string name="pref_header_audio">Audio</string>
+  <string name="pref_header_general">Theme</string>
+  <string name="pref_header_images">Images</string>
+  <string name="pref_header_lockscreen">Lockscreen</string>
+  <string name="pref_header_now_playing_screen">Now playing</string>
+  <string name="pref_header_playlists">Playlists</string>
+  <string name="pref_only_lollipop">"Only available on Lollipop."</string>
+  <string name="pref_only_nougat_mr1">"Only available on Nougat 7.1."</string>
+  <string name="pref_summary_about">People who helped on the project</string>
+  <string name="pref_summary_album_art_on_lockscreen">Use the currently playing song album cover as the lockscreen wallpaper</string>
+  <string name="pref_summary_audio_ducking">Lower the volume when a system sound is played or a notification is received</string>
+  <string name="pref_summary_blurred_album_art">Blur the album cover on the lockscreen. Can cause problems with third party apps and widgets</string>
+  <string name="pref_summary_carousel_effect">Carousel effect for the album art in the now playing screen. Note that Card and Blur Card themes won\'t work</string>
+  <string name="pref_summary_circular_album_effect">Show a circular album cover in the now playing screen. Note that only a few themes work with this feature</string>
+  <string name="pref_summary_classic_notification">Use the classic notification design</string>
+  <string name="pref_summary_colored_app">The background and control button colors change according to the album art from the now playing screen</string>
+  <string name="pref_summary_colored_app_shortcuts">Colors the app shortcuts in the accent color. Every time you change the color please toggle this to take effect</string>
+  <string name="pref_summary_colored_navigation_bar">Colors the navigation bar in the primary color</string>
+  <string name="pref_summary_colored_notification">"Colors the notification in the album cover\u2019s vibrant color"</string>
+  <string name="pref_summary_day_dream">Shows song details on dream when music is playing</string>
+  <string name="pref_summary_dominant_color">Most dominant color will be picked from the album or artist cover</string>
+  <string name="pref_summary_exclude_songs">Exclude songs that are less than 30 secs. </string>
+  <string name="pref_summary_gapless_playback">"Can cause playback issues on some devices."</string>
+  <string name="pref_summary_ignore_media_store_artwork">Can increase the album cover quality, but causes slower image loading times. Only enable this if you have problems with low resolution artworks</string>
+  <string name="pref_summary_language_en">Change app language forcefully to english(this is testing for multiple language option)</string>
+  <string name="pref_summary_library_categories">Configure visibility and order of library categories.</string>
+  <string name="pref_summary_lock_screen">Use Retro Music\'s custom lockscreen controls</string>
+  <string name="pref_summary_lock_screen_app">Show full controls from the lock screen</string>
+  <string name="pref_summary_open_source_licences">License details for open source software</string>
+  <string name="pref_summary_round_corners">Round the app\'s edges</string>
+  <string name="pref_summary_tab_titles">Toggle titles for the bottom navigation bar tabs</string>
+  <string name="pref_summary_toggle_animations">Animations makes some device run slow, load images slow</string>
+  <string name="pref_summary_toggle_bottom_bar_titles">Disable titles from bottom navigation bar</string>
+  <string name="pref_summary_toggle_full_screen">Immersive mode</string>
+  <string name="pref_summary_toggle_genre">Show genres on the home screen</string>
+  <string name="pref_summary_toggle_headset">Start playing immediately after headphones are connected</string>
+  <string name="pref_summary_toggle_navigation_bar">Hide only navigation bar</string>
+  <string name="pref_summary_toggle_separate_line">Toggle view of separate line in list of items</string>
+  <string name="pref_summary_toggle_shuffle">Shuffle mode will turn off when playing a new list of songs</string>
+  <string name="pref_summary_toggle_status_bar">Hide only status bar</string>
+  <string name="pref_summary_toggle_volume">If enough space is available, show volume controls in the now playing screen</string>
+  <string name="pref_title_album_art_on_lockscreen">Show album cover</string>
+  <string name="pref_title_album_grid_style">Album grid</string>
+  <string name="pref_title_app_shortcuts">Colored app shortcuts</string>
+  <string name="pref_title_artist_grid_style">Artist grid</string>
+  <string name="pref_title_audio_ducking">Reduce volume on focus loss</string>
+  <string name="pref_title_auto_download_artist_images">Auto-download artist images</string>
+  <string name="pref_title_blurred_album_art">Blur album cover</string>
+  <string name="pref_title_choose_equalizer">Choose equalizer</string>
+  <string name="pref_title_classic_notification">Classic notification design</string>
+  <string name="pref_title_colored_app">Adaptive color</string>
+  <string name="pref_title_colored_notification">Colored notification</string>
+  <string name="pref_title_day_dream">Day dream</string>
+  <string name="pref_title_exclude_songs">Exclude songs</string>
+  <string name="pref_title_external_storage_access">Give access  to external storage</string>
+  <string name="pref_title_gapless_playback">Gapless playback</string>
+  <string name="pref_title_general_theme">App theme</string>
+  <string name="pref_title_gradient_color">Choose color</string>
+  <string name="pref_title_ignore_media_store_artwork">Ignore Media Store covers</string>
+  <string name="pref_title_last_added_interval">Last added playlist interval</string>
+  <string name="pref_title_lock_screen">Fullscreen controls</string>
+  <string name="pref_title_lock_screen_app">Retro lock screen</string>
+  <string name="pref_title_lyrics_options">Lyrics options</string>
+  <string name="pref_title_navigation_bar">Colored navigation bar</string>
+  <string name="pref_title_now_playing_screen_appearance">Now playing theme</string>
+  <string name="pref_title_open_source_licences">Open source licences</string>
+  <string name="pref_title_round_corners">Corner edges</string>
+  <string name="pref_title_toggle_animations">Animations</string>
+  <string name="pref_title_toggle_bottom_bar_titles">Disable titles</string>
+  <string name="pref_title_toggle_carousel_effect">Carousel effect</string>
+  <string name="pref_title_toggle_circular_album_effect">Circular album</string>
+  <string name="pref_title_toggle_dominant_color">Dominant color</string>
+  <string name="pref_title_toggle_full_screen">Fullscreen app</string>
+  <string name="pref_title_toggle_genre">Show genre</string>
+  <string name="pref_title_toggle_language_en">English language</string>
+  <string name="pref_title_toggle_navigation_bar">Navigation bar</string>
+  <string name="pref_title_toggle_separate_line">Separate line</string>
+  <string name="pref_title_toggle_status_bar">Status bar</string>
+  <string name="pref_title_toggle_tab_titles">Tab titles</string>
+  <string name="pref_title_toggle_toggle_headset">Auto-play</string>
+  <string name="pref_title_toggle_toggle_shuffle">Shuffle mode</string>
+  <string name="pref_title_toggle_volume">Volume controls</string>
+  <string name="pref_title_user_info">User info</string>
+
+  <string name="primary_color">Primary color</string>
+  <string name="primary_color_desc">The primary theme color, defaults to blue grey, for now works with dark colors</string>
+
+  <string name="purchase">Purchase</string>
+  <string name="purchase_summary">*Think before buying, don\'t ask for refund.</string>
+
+  <string name="queue">Queue</string>
+  <string name="queue_label">Queue</string>
+
+  <string name="rate_app">Rate the app</string>
+  <string name="rate_on_google_play_summary">Love this app? Let us know in the Google Play Store how we can make it even better</string>
+
+  <string name="recent_activity">Recent activity</string>
+  <string name="recent_albums">Recent albums</string>
+  <string name="recent_artists">Recent artists</string>
+
+  <string name="remove_action">Remove</string>
+  <string name="remove_banner_photo">Remove banner photo</string>
+  <string name="remove_cover">Remove cover</string>
+  <string name="remove_from_blacklist">Remove from blacklist</string>
+  <string name="remove_profile_photo">Remove profile photo</string>
+  <string name="remove_song_from_playlist_title">Remove song from playlist</string>
+  <string name="remove_song_x_from_playlist"><![CDATA[Remove the song <b>%1$s</b> from the playlist?]]></string>
+  <string name="remove_songs_from_playlist_title">Remove songs from playlist</string>
+  <string name="remove_x_songs_from_playlist"><![CDATA[Remove <b>%1$d</b> songs from the playlist?]]></string>
+
+  <string name="rename_action">Rename</string>
+  <string name="rename_playlist_title">Rename playlist</string>
+
+  <string name="reset_action">Reset</string>
+  <string name="reset_artist_image">Reset artist image</string>
+
+  <string name="restore">Restore</string>
+
+  <string name="restored_previous_purchase_please_restart">Restored previous purchase. Please restart the app to make use of all features.</string>
+  <string name="restored_previous_purchases">Restored previous purchases.</string>
+
+  <string name="restoring_purchase">Restoring purchase…</string>
+
+  <string name="retro">Retro</string>
+  <string name="retro_equalizer">Retro Music Equalizer</string>
+
+  <string name="saf_delete_failed">File delete failed: %s</string>
+  <!-- SAF -->
+  <string name="saf_error_uri">Can\'t get SAF URI</string>
+  <string name="saf_guide_slide1_description">Open navigation drawer</string>
+  <string name="saf_guide_slide1_description_before_o">Enable \'Show SD card\' in overflow menu</string>
+  <!-- SAF guide -->
+  <string name="saf_guide_slide1_title">%s needs SD card access</string>
+  <string name="saf_guide_slide2_description">You need to select your SD card root directory</string>
+  <string name="saf_guide_slide2_title">Select your SD card in navigation drawer</string>
+  <string name="saf_guide_slide3_description">Do not open any subfolders</string>
+  <string name="saf_guide_slide3_title">Tap \'select\' button at the bottom of the screen</string>
+  <string name="saf_pick_file">File access required. Pick %s</string>
+  <string name="saf_pick_sdcard">SD card access required. Please pick root directory of SD card</string>
+  <string name="saf_write_failed">File write failed: %s</string>
+
+  <string name="save_playlist_title">Save as file</string>
+  <string name="save_playlists_title">Save as files</string>
+
+  <string name="saved_playlist_to">Saved playlist to %s.</string>
+
+  <string name="saving_changes">Saving changes</string>
+  <string name="saving_tags">Saving tags</string>
+  <string name="saving_to_file">Saving to file…</string>
+
+  <string name="scan_media">Scan media</string>
+
+  <string name="scanned_files">Scanned %1$d of %2$d files.</string>
+
+  <string name="search_hint">Search your library…</string>
+
+  <string name="see_all">See all</string>
+
+  <string name="select_all">Select all</string>
+  <string name="select_banner_photo">Select banner photo</string>
+  <string name="select_preset">Select Preset</string>
+  <string name="select_profile_photo">Set a profile photo</string>
+
+  <string name="set_artist_image">Set artist image</string>
+
+  <string name="shuffle">Shuffle</string>
+
+  <string name="simple">Simple</string>
+
+  <string name="sleep_timer_canceled">Sleep timer canceled.</string>
+  <string name="sleep_timer_set">Sleep timer set for %d minutes from now.</string>
+
+  <string name="slide_unlock">Swipe to unlock</string>
+
+  <string name="smart_playlists">Smart playlists</string>
+
+  <string name="social">Social</string>
+
+  <string name="solid">Solid</string>
+
+  <string name="some_files_are_not_listed_in_the_media_store">Some files are not listed in the media store.</string>
+
+  <string name="song">Song</string>
+  <string name="song_duration">Song duration</string>
+
+  <string name="songs">Songs</string>
+
+  <string name="sort_order">Sort order</string>
+  <string name="sort_order_a_z">Ascending</string>
+  <string name="sort_order_album">Album</string>
+  <string name="sort_order_artist">Artist</string>
+  <string name="sort_order_date">Date</string>
+  <string name="sort_order_year">Year</string>
+  <string name="sort_order_z_a">Descending</string>
+
+  <string name="speech_not_supported">Sorry! Your device doesn\'t support speech input</string>
+  <string name="speech_prompt">Search your library</string>
+
+  <string name="suggestions">Suggestions</string>
+
+  <string name="summary_material_design_city_wallpaper">Material design city wallpapers from www.techjuice.pk website</string>
+  <string name="summary_material_design_icons">For all icons we used from this websites www.flaticon.com or www.materialdesignicons.com</string>
+  <string name="summary_user_info">Just show your name on home screen</string>
+
+  <string name="support_development">Support development</string>
+  <string name="support_development_summary">If you enjoy using Retro Music Player consider donation as support to my work.</string>
+
+  <string name="synced_lyrics">Synced lyrics</string>
+
+  <string name="system_equalizer">System Equalizer</string>
+
+  <!-- Message displayed when tag editing fails -->
+  <string name="tag_edit_error">An error occurred editing tags.</string>
+  <string name="tag_editor_check_permission">Checking for permissions</string>
+  <string name="tag_editor_document_tree_message">Select the external storage directory</string>
+  <string name="tag_editor_document_tree_permission_failed">It seems that we don\'t have permission to edit the files. Double check the directory in the file picker.</string>
+  <string name="tag_error_kitkat">An error occurred editing tags. Is the file stored on an SD Card? If so, Google have made tag editing impossible for this file.</string>
+  <string name="tag_error_lollipop">An error occurred editing tags. If the file is stored on an SD Card, Retro Music might not have permission to access it.</string>
+  <string name="tag_retrieve_error">An error occurred retrieving tags.</string>
+
+  <string name="telegram_group">Telegram</string>
+  <string name="telegram_group_summary">Join the Telegram group to discuss bugs, make suggestions, show off and more</string>
+
+  <string name="text">Text</string>
+
+  <string name="thank_you">Thank you!</string>
+
+  <string name="the_audio_file">The audio file</string>
+
+  <string name="this_month">This month</string>
+  <string name="this_week">This week</string>
+  <string name="this_year">This year</string>
+
+  <string name="tiny">Tiny</string>
+
+  <string name="title">Title</string>
+  <string name="title_dashboard">Dashboard</string>
+  <string name="title_desc">Title desc.</string>
+  <string name="title_good_afternoon">Good afternoon</string>
+  <string name="title_good_day">Good day</string>
+  <string name="title_good_evening">Good evening</string>
+  <string name="title_good_morning">Good morning</string>
+  <string name="title_good_night">Good night</string>
+  <string name="title_home">Home</string>
+  <string name="title_material_design_city_wallpaper">City wallpaper</string>
+  <string name="title_material_design_icons">Icons</string>
+  <string name="title_notifications">Notifications</string>
+  <string name="title_user_info">What\'s Your Name</string>
+
+  <string name="today">Today</string>
+
+  <string name="toggle_lyrics_size">Toggle lyrics size</string>
+
+  <string name="tool_tip_see_all">See all songs</string>
+
+  <string name="top_albums">Top albums</string>
+  <string name="top_artists">Top artists</string>
+  <string name="top_tracks">Top tracks</string>
+  <string name="top_tracks_label">Top Tracks</string>
+
+  <string name="track_hint">"Track (2 for track 2 or 3004 for CD3 track 4)"</string>
+  <string name="track_list">Track number</string>
+
+  <string name="translate">Translate</string>
+  <string name="translate_community">Help us translate the app to your language</string>
+
+  <string name="twitter_page">Twitter</string>
+  <string name="twitter_page_summary">Share your design with Retro Music</string>
+
+  <string name="unplayable_file">Couldn\u2019t play this song.</string>
+
+  <string name="up_next">Up next</string>
+
+  <string name="update">Update</string>
+  <string name="update_image">Update image</string>
+
+  <string name="updated_artist_image">Artist image updated.</string>
+
+  <string name="updating">Updating…</string>
+
+  <string name="user_profile_summary">Change profile and banner image</string>
+
+  <string name="version">Version</string>
+
+  <string name="virtualizer">Virtualizer</string>
+  <string name="virtualizer_strength">Virtualizer Strength</string>
+
+  <string name="volume_control">Volume control</string>
+
+  <string name="web_search">Web search</string>
+
+  <string name="what_do_you_want_to_share">What do you want to share?</string>
+
+  <string name="window">Window</string>
+
+  <string name="x_has_been_set_as_ringtone">Set %1$s as your ringtone.</string>
+  <string name="x_selected">%1$d selected</string>
+
+  <string name="year">Year</string>
+
+  <string name="you_have_to_select_at_least_one_category">You have to select at least one category</string>
+  <string name="made_with_love">Made with ❤️ in India</string>
 </resources>
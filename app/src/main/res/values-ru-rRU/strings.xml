--- conflicted
+++ resolved
@@ -10,13 +10,6 @@
     <string name="action_add_to_favorites">Добавить в избранное</string>
     <string name="action_add_to_playing_queue">Добавить в очередь воспроизведения</string>
     <string name="action_add_to_playlist">Добавить в плейлист</string>
-
-<<<<<<< HEAD
-    <string name="action_clear_playing_queue">Очистить очередь проигрывания</string>
-=======
-    <string name="action_clear_playing_queue">Очистить очередь воспроизведения</string>
-    <string name="action_clear_playlist">Очистить плейлист</string>
->>>>>>> 928f2e46
 
     <string name="action_cycle_repeat">Режим циклического повтора</string>
 
@@ -451,17 +444,11 @@
     <string name="pref_keep_screen_on_summary">Имейте в виду, что включение этой функции может повлиять на заряд батареи</string>
     <string name="pref_keep_screen_on_title">Оставить экран включенным</string>
 
-<<<<<<< HEAD
-    <string name="pref_summary_album_art_on_lockscreen">Использовать обложку альбома текущей песни в качестве обоев на экране блокировки.</string>
-=======
-    <string name="pref_now_playing_screen_summary">Нажмите, чтобы открыть экран воспроизведения с прозрачной навигации или проведите чтобы открыть без прозрачной навигации</string>
-    <string name="pref_now_playing_screen_title">Нажмите или Проведите</string>
-
-    <string name="pref_snow_fall_title">Эффект снегопада</string>
-
+
+  
     <string name="pref_summary_album_artists_only">Только альбомы исполнителей</string>
 	<string name="pref_summary_album_art_on_lockscreen">Использовать обложку альбома текущей песни в качестве обоев на экране блокировки.</string>
->>>>>>> 928f2e46
+
     <string name="pref_summary_audio_ducking">Снизить громкость воспроизведения когда приходит звуковое уведомление</string>
     <string name="pref_summary_blacklist">Содержимое черного списка скрыто из вашей библиотеки.</string>
     <string name="pref_summary_bluetooth_playback">Начать воспроизведение сразу же после подключения Bluetooth-устройства</string>

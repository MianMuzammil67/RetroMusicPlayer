<?xml version="1.0" encoding="utf-8" standalone="no"?>
<resources>
    <string name="about_album_label">O %s</string>
    <string name="about_settings_summary">Zespół, media społecznościowe</string>
    <string name="accent_color">Kolor wiodący</string>
    <string name="accent_color_desc">Kolor wiodący motywu, domyślnie morski</string>
    <string name="action_about">O aplikacji</string>
    <string name="action_add_to_blacklist">Dodaj do czarnej listy</string>
    <string name="action_add_to_favorites">Dodaj do ulubionych</string>
    <string name="action_add_to_playing_queue">Dodaj do kolejki</string>
    <string name="action_add_to_playlist">Dodaj do playlisty</string>
    <string name="action_cast">Cast</string>
    <string name="action_clear_playing_queue">Wyczyść kolejkę</string>
    <string name="action_cycle_repeat">Przełącz tryb powtarzania</string>
    <string name="action_delete">Usuń</string>
    <string name="action_delete_from_device">Usuń z urządzenia</string>
    <string name="action_details">Szczegóły</string>
    <string name="action_edit">Edytuj</string>
    <string name="action_go_to_album">Przejdź do albumu</string>
    <string name="action_go_to_artist">Przejdź do wykonawcy</string>
    <string name="action_go_to_genre">Idź do gatunku</string>
    <string name="action_go_to_lyrics">Go to Lyrics</string>
    <string name="action_go_to_start_directory">Przejdź do folderu startowego</string>
    <string name="action_grant">Przyznaj</string>
    <string name="action_grid_size">Rozmiar siatki</string>
    <string name="action_grid_size_land">Rozmiar siatki (poziomo)</string>
    <string name="action_new_playlist">Nowa playlista</string>
    <string name="action_next">Następny</string>
    <string name="action_play">Odtwarzaj</string>
    <string name="action_play_all">Odtwórz wszystko</string>
    <string name="action_play_next">Odtwarzaj następne</string>
    <string name="action_play_pause">Odtwórz/Zatrzymaj</string>
    <string name="action_previous">Poprzedni</string>
    <string name="action_remove_from_favorites">Usuń z ulubionych</string>
    <string name="action_remove_from_playing_queue">Usuń z kolejki</string>
    <string name="action_remove_from_playlist">Usuń z playlisty</string>
    <string name="action_rename">Zmień nazwę</string>
    <string name="action_save_playing_queue">Zapisz kolejkę</string>
    <string name="action_scan">Skanuj</string>
    <string name="action_search">Szukaj</string>
    <string name="action_set">Rozpocznij</string>
    <string name="action_set_as_ringtone">Ustaw jako dzwonek</string>
    <string name="action_set_as_start_directory">Ustaw jako folder startowy</string>
    <string name="action_settings">"Ustawienia"</string>
    <string name="action_share">Udostępnij</string>
    <string name="action_shuffle_all">Losowo wszystko</string>
    <string name="action_shuffle_playlist">Playlista losowo</string>
    <string name="action_sleep_timer">Wyłącznik czasowy</string>
    <string name="action_sort_order">Sortowanie</string>
    <string name="action_tag_editor">Edytor tagów</string>
    <string name="action_toggle_favorite">Przełącz na ulubione</string>
    <string name="action_toggle_shuffle">Przełącz tryb losowy</string>
    <string name="adaptive">Adaptacyjny</string>
    <string name="add_action">Dodaj</string>
    <string name="add_playlist_title">"Dodaj do playlisty"</string>
    <string name="add_time_framed_lryics">Dodaj tekst z ramką czasową</string>
    <string name="added_title_to_playing_queue">"Dodano tytuł do kolejki odtwarzania"</string>
    <string name="added_x_titles_to_playing_queue">Dodano %1$d tytułów do kolejki</string>
    <string name="album">Album</string>
    <plurals name="albumSongs">
        <item quantity="one">Utwór</item>
        <item quantity="few">Utwory</item>
        <item quantity="many">Utworów</item>
        <item quantity="other">Utworów</item>
    </plurals>
    <string name="album_artist">Wykonawca albumu</string>
    <string name="albums">Albumy</string>
    <plurals name="albums">
        <item quantity="one">Album</item>
        <item quantity="few">Albumy</item>
        <item quantity="many">Albumów</item>
        <item quantity="other">Albumów</item>
    </plurals>
    <string name="always">Zawsze</string>
    <string name="app_share">Hej, sprawdź ten fajny odtwarzacz muzyki na: https://play.google.com/store/apps/details?id=%s</string>
    <string name="app_shortcut_shuffle_all_short">Losowo</string>
    <string name="app_shortcut_top_tracks_short">Najczęściej odtwarzane utwory</string>
    <string name="app_widget_big_name">Duży</string>
    <string name="app_widget_card_name">Karta</string>
    <string name="app_widget_circle_name">@string/circle</string>
    <string name="app_widget_classic_name">Klasyczny</string>
    <string name="app_widget_md3_name">MD3</string>
    <string name="app_widget_small_name">Mały</string>
    <string name="app_widget_text_name">Minimal Text</string>
    <string name="artist">Wykonawca</string>
    <string name="artists">Wykonawcy</string>
    <string name="audio_fade_duration">Audio fade duration</string>
    <string name="audio_focus_denied">Odrzucono fokus dźwiękowy.</string>
    <string name="audio_settings_summary">Dostosuj ustawienia dźwięku i equalizera</string>
    <string name="auto">Automatyczny</string>
    <string name="backup_restore_settings_summary">Backup and restore your settings, playlists</string>
    <string name="backup_restore_title">
        <![CDATA[Backup & Restore]]>
    </string>
    <string name="backup_title">Backups</string>
    <string name="biography">Biografia</string>
    <string name="black_theme_name">Po prostu czarny</string>
    <string name="blacklist">Czarna lista</string>
    <string name="blur">Rozmycie</string>
    <string name="blur_card">Rozmyta Karta</string>
    <string name="bug_report_failed">Nie udało się wysłać raportu</string>
    <string name="bug_report_failed_invalid_token">Niepoprawny token dostępu. Skontaktuj się z twórcą aplikacji.</string>
    <string name="bug_report_failed_issues_not_available">Problemy nie zostały włączone dla wybranego repozytorium. Skontaktuj się z twórcą aplikacji.</string>
    <string name="bug_report_failed_unknown">Wystąpił nieoczekiwany błąd. Skontaktuj się z twórcą aplikacji.</string>
    <string name="bug_report_failed_wrong_credentials">Zła nazwa użytkownika lub hasło</string>
    <string name="bug_report_issue">Problem</string>
    <string name="bug_report_manual">Wyślij ręcznie</string>
    <string name="bug_report_no_description">Opisz problem</string>
    <string name="bug_report_no_password">Wpisz poprawne hasło serwisu GitHub</string>
    <string name="bug_report_no_title">Wpisz tytuł problemu</string>
    <string name="bug_report_no_username">Wpisz poprawną nazwę użytkownika serwisu GitHub</string>
    <string name="bug_report_summary">Wystąpił nieoczekiwany błąd. Wyczyść dane podręczne aplikacji, jeżeli błąd pojawi się ponownie - wyślij nam maila.</string>
    <string name="bug_report_use_account">Wyślij używając konta serwisu GitHub</string>
    <string name="buy_now">Kup teraz</string>
    <string name="cancel_current_timer">Anuluj</string>
    <string name="card">Karta</string>
    <string name="card_color_style">Kolorowa Karta</string>
    <string name="card_square">Kwadratowa karta</string>
    <string name="card_style">Karta</string>
    <string name="carousal_effect_on_now_playing_screen">Efekt karuzeli na ekranie Teraz odtwarzane</string>
    <string name="cascading">Kaskadowy</string>
    <string name="changelog">Lista zmian</string>
    <string name="changelog_summary">Sprawdź, co nowego</string>
    <string name="choose_restore_title">Choose what to restore</string>
    <string name="circle">Okrąg</string>
    <string name="circular">Okrągły</string>
    <string name="classic">Klasyczny</string>
    <string name="clear_action">Wyczyść</string>
    <string name="clear_blacklist">Wyczyść czarną listę</string>
    <string name="clear_playing_queue">Wyczyść kolejkę</string>
    <string name="color">Kolor</string>
    <string name="colors">Kolory</string>
    <string name="composer">Kompozytor</string>
    <string name="copied_device_info_to_clipboard">Skopiowano informacje o urządzeniu do schowka</string>
    <string name="could_not_create_playlist">Nie udało się utworzyć playlisty.</string>
    <string name="could_not_download_album_cover">"Nie udało się pobrać pasującej okładki albumu"</string>
    <string name="could_not_restore_purchase">Nie udało się przywrócić zakupu.</string>
    <string name="could_not_scan_files">Nie udało się przeskanować %d plików.</string>
    <string name="create_action">Utwórz</string>
    <string name="create_new_backup">Utwórz</string>
    <string name="created_playlist_x">Stworzono playlistę %1$s.</string>
    <string name="credit_title">Twórcy</string>
    <string name="currently_listening_to_x_by_x">Aktualnie odtwarzane %1$s wykonawcy %2$s.</string>
    <string name="custom_artist_images">Custom Artist Images</string>
    <string name="dark_theme_name">Dość ciemny</string>
    <string name="delete_playlist_title">Usuń playlistę</string>
    <string name="delete_playlist_x">
        <![CDATA[Usunąć playlistę <b>%1$s</b>?]]>
    </string>
    <string name="delete_playlists_title">Usuń playlisty</string>
    <string name="delete_song_title">Usuń utwór</string>
    <string name="delete_song_x">
        <![CDATA[Usunąć utwór <b>%1$s</b>?]]>
    </string>
    <string name="delete_songs_title">Usuń utwory</string>
    <string name="delete_x_playlists">
        <![CDATA[Usunąć <b>%1$d</b> playlisty?]]>
    </string>
    <string name="delete_x_songs">
        <![CDATA[Usunąć <b>%1$d</b> utwory?]]>
    </string>
    <string name="deleted_x_songs">Usunięto %1$d utworów.</string>
    <string name="deleting_songs">Usuwanie utworów</string>
    <string name="depth">Głębia</string>
    <string name="description">Opis</string>
    <string name="device_info">Informacje o urządzeniu</string>
    <string name="dialog_message_set_ringtone">Pozwól Retro Music na modyfikację ustawień dźwięku</string>
    <string name="dialog_title_set_ringtone">Ustaw jako dzwonek</string>
    <string name="disc_hint">Disc Number</string>
    <string name="do_you_want_to_clear_the_blacklist">Czy chcesz wyczyścić czarną listę?</string>
    <string name="do_you_want_to_remove_from_the_blacklist">
        <![CDATA[Czy chcesz usunąć <b>%1$s</b> z czarnej listy?]]>
    </string>
    <string name="donate">Wesprzyj nas</string>
    <string name="donate_summary">Jeżeli uważasz, że zasługuje na zapłatę za moją pracę możesz zostawić tu drobną sumę</string>
    <string name="donation_header">Kup mi:</string>
    <string name="done">Gotowe</string>
    <string name="drive_mode">Tryb samochodowy</string>
    <string name="edit_fab">Przycisk Edytuj</string>
    <string name="edit_normal_lyrics">Edytuj tekst</string>
    <string name="edit_synced_lyrics">Edytuj zsynchronizowany tekst</string>
    <string name="empty">Pusto</string>
    <string name="equalizer">Korektor dźwięku</string>
    <string name="faq">Najczęściej zadawane pytania</string>
    <string name="favorites">Ulubione</string>
    <string name="finish_last_song">Dokończ ostatnią piosenkę</string>
    <string name="fit">Dopasuj</string>
    <string name="flat">Płaski</string>
    <string name="folders">Foldery</string>
    <string name="follow_system">Zgodnie z motywem systemu</string>
    <string name="for_you">Dla Ciebie</string>
    <string name="free">Darmowe</string>
    <string name="full">Pełne</string>
    <string name="full_card">Pełna karta</string>
    <string name="general_settings_summary">Zmień motyw i kolory aplikacji</string>
    <string name="general_settings_title">Wygląd i zachowanie interfejsu</string>
    <string name="genre">Gatunek</string>
    <string name="genres">Gatunki</string>
    <string name="git_hub_summary">Zobacz kod na GitHubie</string>
    <string name="gradient">Gradient</string>
    <string name="grid_size_1">1</string>
    <string name="grid_size_2">2</string>
    <string name="grid_size_3">3</string>
    <string name="grid_size_4">4</string>
    <string name="grid_size_5">5</string>
    <string name="grid_size_6">6</string>
    <string name="grid_size_7">7</string>
    <string name="grid_size_8">8</string>
    <string name="grid_style_label">Styl siatki</string>
    <string name="help_summary">Potrzebujesz dodatkowej pomocy?</string>
    <string name="hinge">Zawias</string>
    <string name="history">Historia</string>
    <string name="home">Strona główna</string>
    <string name="horizontal_flip">Obrót poziomy</string>
    <string name="image">Grafika</string>
    <string name="image_gradient">Grafika gradientowy</string>
    <string name="image_settings_summary">Zmień ustawienia pobierania grafiki wykonawcy</string>
    <string name="import_label">Importuj</string>
    <string name="import_playlist">Importuj playlistę</string>
    <string name="import_playlist_message">It imports all playlists listed in the Android Media Store with songs, if the playlists already exists, the songs will get merged.</string>
    <string name="inserted_x_songs_into_playlist_x">Dodano %1$d utworów do playlisty %2$s.</string>
    <string name="instagram_page_summary">Udostępnij swój desigm aplikacji Retro Music na Instagramie</string>
    <string name="keyboard">Klawiatura</string>
    <string name="label_bit_rate">Jakość</string>
    <string name="label_file_format">Typ</string>
    <string name="label_file_name">Nazwa pliku</string>
    <string name="label_file_path">Ścieżka pliku</string>
    <string name="label_file_size">Rozmiar</string>
    <string name="label_more_from">Więcej z %s</string>
    <string name="label_sampling_rate">Częstotliwość próbkowania</string>
    <string name="label_track_length">Długość</string>
    <string name="labeled">Podpisano</string>
    <string name="last_added">Ostatnio dodane</string>
    <string name="last_song">Ostatni utwór</string>
    <string name="library_categories">Kategorie biblioteki</string>
    <string name="licenses">Licencje</string>
    <string name="light_theme_name">Śnieżno biały</string>
    <string name="listeners_label">Słuchacze</string>
    <string name="listing_files">Wyświetlanie plików</string>
    <string name="loading_products">Ładowanie...</string>
    <string name="login">Zaloguj się</string>
    <string name="lyrics">Tekst utworu</string>
    <string name="made_with_love">Stworzone z ❤️ w Indiach</string>
    <string name="material">Materialistyczny</string>
    <string name="md_error_label">Błąd</string>
    <string name="md_storage_perm_error">Błąd uprawnień</string>
    <string name="my_name">Imię</string>
    <string name="my_top_tracks">Najczęściej odtwarzane</string>
    <string name="never">Nigdy</string>
    <string name="new_music_mix">New Music Mix</string>
    <string name="new_playlist_title">Nowa playlista</string>
    <string name="new_start_directory">%s jest nowym folderem startowym.</string>
    <string name="next_song">Następny utwór</string>
    <string name="no_albums">Brak albumów</string>
    <string name="no_artists">Brak wykonawców</string>
    <string name="no_audio_ID">"Odtwórz jakiś utwór i spróbuj ponownie."</string>
    <string name="no_backups_found">No Backups Found</string>
    <string name="no_equalizer">Nie znaleziono korektora dźwięku</string>
    <string name="no_genres">Brak gatunków</string>
    <string name="no_lyrics_found">Nie znaleziono tekstu utworu</string>
    <string name="no_playing_queue">Brak odtwarzanych utworów</string>
    <string name="no_playlists">Brak playlist</string>
    <string name="no_purchase_found">Nie znaleziono zakupu.</string>
    <string name="no_results">Brak wyników.</string>
    <string name="no_songs">Brak utworów</string>
    <string name="normal">Normalne</string>
    <string name="normal_lyrics">Normalny tekst utworu</string>
    <string name="not_listed_in_media_store">
        <![CDATA[<b>%s</b> nie znajduje się w magazynie multimediów.]]>
    </string>
    <string name="not_recently_played">Ostatnio nieodtwarzane</string>
    <string name="nothing_to_scan">Brak elementów do przeskanowania.</string>
    <string name="nothing_to_see">Pusto</string>
    <string name="notification">Powiadomienie</string>
    <string name="notification_settings_summary">Dostosuj wygląd powiadomień</string>
    <string name="now_playing">Teraz odtwarzane</string>
    <string name="now_playing_queue">Kolejka odtwarzanych</string>
    <string name="now_playing_summary">Dostosuj odtwarzacz</string>
    <string name="now_playing_themes">9+ motywów odtwarzacza</string>
    <string name="only_on_wifi">Tylko przez Wi-Fi</string>
    <string name="other_settings_summary">Zaawansowane funkcje eksperymentalne</string>
    <string name="others">Inne ustawienia</string>
    <string name="over_cover">Over Cover</string>
    <string name="password">Hasło</string>
    <string name="past_three_months">Ostatnie 3 miesiące</string>
    <string name="paste_lyrics_here">Wklej tekst tutaj</string>
    <string name="paste_timeframe_lyrics_here">Paste timeframe lyrics here</string>
    <string name="peak">Szczyt</string>
    <string name="permission_external_storage_denied">Odmowa dostępu do pamięci zewnętrznej.</string>
    <string name="permission_summary">The app needs permission to access your device storage for playing music</string>
    <string name="permission_title">Storage Access</string>
    <string name="permissions_denied">Odmowa dostępu.</string>
    <string name="personalize">Personalizuj</string>
    <string name="personalize_settings_summary">Dostosuj interfejs i odtwarzacz</string>
    <string name="pick_from_local_storage">Wybierz z pamięci lokalnej</string>
    <string name="pinterest_page">Pinterest</string>
    <string name="pinterest_page_summary">Śledź stronę Retro Music na Pintrescie po więcej inspiracji</string>
    <string name="plain">Wyraźny</string>
    <string name="playback_pitch">Pitch</string>
    <string name="playback_settings">Playback Settings</string>
    <string name="playback_speed">Playback Speed</string>
    <string name="playing_notification_description">Powiadomienie odtwarzania pokazuje przyciski odtwórz/zatrzymaj itp.</string>
    <string name="playing_notification_name">Powiadomienie odtwarzania</string>
    <string name="playlist_is_empty">Playlista jest pusta</string>
    <string name="playlist_name_empty">Nazwa playlisty</string>
    <string name="playlists">Playlisty</string>
    <string name="pref_blur_amount_summary">Poziom rozmycia dla motywów; mniej znaczy szybciej</string>
    <string name="pref_blur_amount_title">Poziom rozmycia</string>
    <string name="pref_filter_song_summary">Filtruj utwory według długości</string>
    <string name="pref_filter_song_title">Filtruj długość utworów</string>
    <string name="pref_header_advanced">Zaawansowane</string>
    <string name="pref_header_album">Styl okładki</string>
    <string name="pref_header_audio">Dźwięk</string>
    <string name="pref_header_blacklist">Czarna lista</string>
    <string name="pref_header_controls">Przyciski kontrolne</string>
    <string name="pref_header_general">Motyw</string>
    <string name="pref_header_images">Grafiki</string>
    <string name="pref_header_library">Biblioteka</string>
    <string name="pref_header_lockscreen">Ekran blokady</string>
    <string name="pref_header_playlists">Playlisty</string>
    <string name="pref_keep_pause_on_zero_volume_summary">Zatrzymuje odtwarzanie po wyciszeniu urządzenia i wznawia je po jego odciszeniu. Kiedy zwiększysz głośność, odtwarzanie rozpocznie się nawet gdy jesteś poza aplikacją</string>
    <string name="pref_keep_pause_on_zero_volume_title">Zatrzymaj przy wyłączonym dźwięku</string>
    <string name="pref_keep_screen_on_summary">Ta opcja może mieć wpływ na zużycie baterii</string>
    <string name="pref_keep_screen_on_title">Pozostaw ekran włączony</string>
    <string name="pref_language_name">Wybierz język</string>
<<<<<<< HEAD
    <string name="pref_snow_fall_title">Snow fall effect</string>
=======
    <string name="pref_snow_fall_title">Efekt spadającego śniegu</string>
>>>>>>> 649e0abd
    <string name="pref_summary_album_art_on_lockscreen">Używaj okładki aktualnie odtwarzanego albumu jako tła ekranu blokady</string>
    <string name="pref_summary_album_artists_only">Show Album Artists in the Artist category</string>
    <string name="pref_summary_audio_ducking">Zmniejsz głośność kiedy dostajesz powiadomienia</string>
    <string name="pref_summary_audio_fade">Fade audio when song is paused or played</string>
    <string name="pref_summary_blacklist">Foldery zawarte na czarnej listy są ukryte w Twojej bibliotece.</string>
    <string name="pref_summary_bluetooth_playback">Rozpocznij odtwarzanie po podłączeniu urządzenia Bluetooth</string>
    <string name="pref_summary_blurred_album_art">Rozmyj okładkę albumu na ekranie blokady. Może powodować problemy z aplikacjami i widżetami innych firm</string>
    <string name="pref_summary_carousel_effect">Efekt karuzeli na okładce obecnie odtwarzanego albumu. Motywy karty i rozmycie nie będą dostępne</string>
    <string name="pref_summary_classic_notification">Użyj klasycznego wyglądu powiadomień</string>
    <string name="pref_summary_colored_app">Tło oraz kolory przycisków sterujących będą zmieniać się zgodnie z okładką albumu na ekranie odtwarzacza</string>
    <string name="pref_summary_colored_app_shortcuts">Koloruje skróty aplikacji w kolorze wiodącym. Za każdym razem, gdy zmieniasz kolor, włącz tę opcję, aby zmiany odniosły skutek.</string>
    <string name="pref_summary_colored_notification">"Koloruje powiadomienie dominującym kolorem okładki albumu."</string>
    <string name="pref_summary_cross_fade">Duration to crossfade between songs</string>
    <string name="pref_summary_desaturated_color">Podążaj za zaleceniami Material Design; w trybie ciemnym kolory powinny być mniej nasycone</string>
    <string name="pref_summary_expand_now_playing_panel">Kliknięcie powiadomienia pokaże odtwarzacz zamiast ekranu głównego</string>
    <string name="pref_summary_extra_controls">Dodaj dodatkowe przyciski do miniodtwarzacza</string>
    <string name="pref_summary_extra_song_info">Pokaż dodatkowe informacje o utworze, takie jak format pliku, próbkowanie i jakość</string>
    <string name="pref_summary_gapless_playback">"Może powodować problemy z odtwarzaniem na niektórych urządzeniach."</string>
    <string name="pref_summary_home_banner">Pokaż lub ukryj baner ekranu głównego</string>
    <string name="pref_summary_ignore_media_store_artwork">Może zwiększyć jakość okładki albumu, ale powoduje spowolnienie ładowania obrazu. Włącz tę opcję tylko jeśli masz problemy z okładkami o niskiej rozdzielczości.</string>
    <string name="pref_summary_library_categories">Dostosuj widoczność i kolejność kategorii bibliotek.</string>
    <string name="pref_summary_lock_screen">Użyj niestandardowych przycisków kontroli na ekranie blokady</string>
    <string name="pref_summary_open_source_licences">Szczegóły licencji oprogramowania typu open source</string>
    <string name="pref_summary_remember_tab">Navigate to the last used tab on start</string>
    <string name="pref_summary_show_lyrics">Display synced lyrics over album cover</string>
    <string name="pref_summary_suggestions">Show New Music Mix on homescreen</string>
    <string name="pref_summary_toggle_full_screen">Tryb imersji</string>
    <string name="pref_summary_toggle_headset">Rozpocznij odtwarzanie po podłączeniu zestawu słuchawkowego</string>
    <string name="pref_summary_toggle_shuffle">Odtwarzanie losowe zostanie wyłączone podczas odtwarzania nowej listy utworów</string>
    <string name="pref_summary_toggle_volume">Pokaż sterowanie głośnością w odtwarzaczu, gdy jest wystarczająco wolnego miejsca</string>
    <string name="pref_summary_wallpaper_accent">Extract accent color from wallpaper</string>
    <string name="pref_summary_whitelist">Only show music from /Music Folder</string>
    <string name="pref_title_album_art_on_lockscreen">Pokaż okładkę albumu</string>
    <string name="pref_title_album_artists_only">Navigate by Album Artist</string>
    <string name="pref_title_album_cover_style">Wygląd okładki albumu</string>
    <string name="pref_title_album_cover_transform">Przesuwanie okładki albumu</string>
    <string name="pref_title_app_shortcuts">Kolorowe skróty aplikacji</string>
    <string name="pref_title_appbar_mode">App bar mode</string>
    <string name="pref_title_audio_ducking">Zmniejsz głośność przy braku skupienia</string>
    <string name="pref_title_audio_fade">Fade audio</string>
    <string name="pref_title_auto_download_artist_images">Automatycznie pobierz grafiki wykonawców</string>
    <string name="pref_title_blacklist">Czarna lista</string>
    <string name="pref_title_bluetooth_playback">Odtwarzanie przez Bluetooth</string>
    <string name="pref_title_blurred_album_art">Rozmyj okładkę albumu</string>
    <string name="pref_title_circle_button">Circular play button</string>
    <string name="pref_title_classic_notification">Klasyczny wygląd powiadomień</string>
    <string name="pref_title_colored_app">Kolor adaptacyjny</string>
    <string name="pref_title_colored_notification">Kolorowe powiadomienia</string>
    <string name="pref_title_cross_fade">Crossfade (Beta)</string>
    <string name="pref_title_custom_font">Use Manrope font</string>
    <string name="pref_title_desaturated_color">Mniej nasycony kolor</string>
    <string name="pref_title_expand_now_playing_panel">Wyświetl teraz odtwarzane</string>
    <string name="pref_title_extra_controls">Dodatkowe przyciski kontroli</string>
    <string name="pref_title_extra_song_info">Informacje o utworze</string>
    <string name="pref_title_gapless_playback">Odtwarzanie bez przerw</string>
    <string name="pref_title_general_theme">Motyw aplikacji</string>
    <string name="pref_title_home_album_grid_style">Album grid</string>
    <string name="pref_title_home_artist_grid_style">Siatka wykonawców</string>
    <string name="pref_title_home_banner">Baner strony głównej</string>
    <string name="pref_title_ignore_media_store_artwork">Ignoruj okładki z Media Store</string>
    <string name="pref_title_last_added_interval">Interwał ostatnio dodanych playlist</string>
    <string name="pref_title_lock_screen">Sterowanie pełnoekranowe</string>
    <string name="pref_title_lyrics_screen_on">Keep screen on when showing lyrics</string>
    <string name="pref_title_lyrics_type">Lyrics type</string>
    <string name="pref_title_now_playing_screen_appearance">Wyglądodtwarzacza</string>
    <string name="pref_title_open_source_licences">Licencje typu Open Source</string>
<<<<<<< HEAD
    <string name="pref_title_remember_tab">Remember last tab</string>
    <string name="pref_title_show_lyrics">Show lyrics</string>
    <string name="pref_title_suggestions">Show suggestions</string>
=======
    <string name="pref_title_remember_tab">Zapamiętaj ostatnią kartę</string>
    <string name="pref_title_show_lyrics">Show lyrics</string>
    <string name="pref_title_suggestions">Pokaż sugestie</string>
>>>>>>> 649e0abd
    <string name="pref_title_tab_text_mode">Wygląd tytułów kart</string>
    <string name="pref_title_toggle_carousel_effect">Efekt karuzeli</string>
    <string name="pref_title_toggle_full_screen">Aplikacja pełnoekranowa</string>
    <string name="pref_title_toggle_toggle_headset">Autoodtwarzanie</string>
    <string name="pref_title_toggle_toggle_shuffle">Tryb losowy</string>
    <string name="pref_title_toggle_volume">Sterowanie głośnością</string>
<<<<<<< HEAD
    <string name="pref_title_wallpaper_accent">Wallpaper accent color</string>
=======
>>>>>>> 649e0abd
    <string name="pref_title_whitelist">Whitelist music</string>
    <string name="pro">Pro</string>
    <string name="pro_summary">Efekt karuzeli, tryb czarny i wiele więcej...</string>
    <string name="profile">Profil</string>
    <string name="purchase">Kup</string>
    <string name="queue">Kolejka</string>
    <string name="rate_app">Oceń aplikację</string>
    <string name="rate_on_google_play_summary">Uwielbiasz tą aplikację? Daj nam znać w sklepie Google Play co o niej sądzisz i co powinniśmy poprawić.</string>
    <string name="recent_albums">Ostatnie albumy</string>
    <string name="recent_artists">Ostatni artyści</string>
    <string name="remove_action">Usuń</string>
    <string name="remove_cover">Usuń okładkę</string>
    <string name="remove_from_blacklist">Usuń z czarnej listy</string>
    <string name="remove_song_from_playlist_title">Usuń utwór z playlisty</string>
    <string name="remove_song_x_from_playlist">
        <![CDATA[Usunąć utwór <b>%1$s</b> z playlisty?]]>
    </string>
    <string name="remove_songs_from_playlist_title">Usuń utwory z playlisty</string>
    <string name="remove_x_songs_from_playlist">
        <![CDATA[Usunąć te utwory <b>%1$d</b> z playlisty?]]>
    </string>
    <string name="rename_playlist_title">Zmień nazwę playlisty</string>
    <string name="replace_cover">Replace Cover</string>
    <string name="report_an_issue">Zgłoś problem</string>
    <string name="report_bug">Zgłoś błąd</string>
    <string name="reset_action">Zresetuj</string>
    <string name="reset_artist_image">Zresetuj grafikę wykonawcy</string>
    <string name="restore">Przywróć</string>
    <string name="restore_message">Do you want to restore backup?</string>
    <string name="restored_previous_purchase_please_restart">Przywrócono poprzedni zakup. Zrestartuj aplikacje aby korzystać z wszystkich funkcji.</string>
    <string name="restored_previous_purchases">Przywrócono poprzednie zakupy.</string>
    <string name="restoring_purchase">Przywracanie zakupu...</string>
    <string name="retro_music_player">Odtwarzacz Retro Music</string>
    <string name="retro_music_pro">Retro Music Pro</string>
    <string name="ringtone_summary">The app needs permission to access your device settings in order to set music as Ringtone</string>
    <string name="ringtone_title">Dzwonek (opcjonalny)</string>
    <string name="saf_delete_failed">Nie udało się usunąć pliku: %s</string>
    <!-- SAF -->
    <string name="saf_error_uri">Nie można uzyskać URI SAF</string>
    <string name="saf_guide_slide1_description">Otwórz szufladę nawigacji</string>
    <string name="saf_guide_slide1_description_before_o">Włącz \'Pokaż kartę SD\' w menu przeciążenia</string>
    <!-- SAF guide -->
    <string name="saf_guide_slide1_title">%s wymaga dostępu do karty SD</string>
    <string name="saf_guide_slide2_description">Wybierz folder główny karty SD</string>
    <string name="saf_guide_slide2_title">Wybierz kartę SD w panelu nawigacji</string>
    <string name="saf_guide_slide3_description">Nie otwieraj żadnych podfolderów</string>
    <string name="saf_guide_slide3_title">Dotknij przycisku \'Wybierz\' u dołu ekranu</string>
    <string name="saf_write_failed">Nie udało się zapisać do pliku: %s</string>
    <string name="save">Zapisz</string>
    <!-- SAF -->
    <!-- SAF guide -->
    <string name="save_playlist_title">Zapisz jako plik</string>
    <string name="save_playlists_title">Zapisz jako</string>
    <string name="saved_playlist_to">Zapisz playlistę do %s.</string>
    <string name="saving_changes">Zapisywanie zmian</string>
    <string name="scan_media">Skanuj media</string>
    <string name="scanned_files">Przeskanowano %1$d z plików %2$d.</string>
    <string name="scrobbles_label">Scrobble</string>
    <string name="select_all">Zaznacz wszystko</string>
    <string name="selected">Zaznaczone</string>
    <string name="set">Ustaw</string>
    <string name="set_artist_image">Ustaw grafikę wykonawcy</string>
    <string name="share_app">Udostępnij aplikację</string>
    <string name="share_summary">Share the app with your friends and family</string>
    <string name="share_to_stories">Udostępnik jako Stories</string>
    <string name="show_album_artists">Pokaż wykonawców albumu</string>
    <string name="shuffle">Losowo</string>
    <string name="simple">Prosty</string>
    <string name="sleep_timer_canceled">Wyłącznik czasowy wyłączony.</string>
    <string name="sleep_timer_set">Wyłącznik czasowy ustawiony na %d minut.</string>
    <string name="social">Społeczność</string>
    <string name="social_stories">Udostępnij historię</string>
    <string name="song">Utwór</string>
    <string name="song_duration">Długość utworu</string>
    <string name="songs">Utwory</string>
    <string name="sort_order">Sortowanie</string>
    <string name="sort_order_a_z">Rosnąco</string>
    <string name="sort_order_album">Album</string>
    <string name="sort_order_album_artist">@string/album_artist</string>
    <string name="sort_order_artist">Wykonawca</string>
    <string name="sort_order_composer">Kompozytor</string>
    <string name="sort_order_date">Data dodania</string>
    <string name="sort_order_date_modified">Data modyfikacji</string>
    <string name="sort_order_num_songs">Liczba utworów</string>
    <string name="sort_order_num_songs_desc">Song count desc</string>
    <string name="sort_order_year">Rok</string>
    <string name="sort_order_z_a">Malejąco</string>
    <string name="speech_not_supported">Twoje urządzenie nie obsługuje wprowadzania głosowego</string>
    <string name="speech_prompt">Przeszukaj swoją bibliotekę</string>
    <string name="stack">Stos</string>
    <string name="start_play_music">Rozpocznij odtwarzanie</string>
    <string name="suggestion_songs">Sugestie</string>
    <string name="support_development">Wspieraj rozwój</string>
    <string name="swipe_to_unlock">Przesuń, aby odblokować</string>
    <string name="synced_lyrics">Synchronizowany tekst utworu</string>
    <string name="telegram_group">Telegram</string>
    <string name="telegram_group_summary">Dołącz do grupy Telegram, aby zgłosić błędy lub zasugerować zmiany</string>
    <string name="thank_you">Dziękuję!</string>
    <string name="the_audio_file">Plik dźwiękowy</string>
    <string name="this_month">Ten miesiąc</string>
    <string name="this_week">Ten tydzień</string>
    <string name="this_year">Ten rok</string>
    <string name="tiny">Mały</string>
    <string name="tiny_card_style">Mała karta</string>
    <string name="title">Tytuł</string>
    <string name="title_new_backup">New Backup</string>
    <string name="today">Dzisiaj</string>
    <string name="top_albums">Najczęściej odtwarzane albumy</string>
    <string name="top_artists">Najczęściej odtwarzani wykonawcy</string>
    <string name="track_hint">"Ścieżka (2 dla ścieżki 2 lub 3004 dla ścieżki CD3 4)"</string>
    <string name="track_list">Numer utworu</string>
    <string name="translate">Przetłumacz</string>
    <string name="translate_community">Pomóż nam przetłumaczyć aplikację na swój język</string>
    <string name="try_retro_music_premium">Wypróbuj Retro Music Premium</string>
    <string name="twitter_page">Strona na Twitterze</string>
    <string name="twitter_page_summary">Podziel się swoim designem z Retro Music</string>
    <string name="unlabeled">Niepodpisane</string>
    <string name="unplayable_file">Nie można odtworzyć utworu.</string>
    <string name="up_next">Następne</string>
    <string name="update_image">Zaktualizuj grafikę</string>
    <string name="updating">Aktualizowanie…</string>
    <string name="user_images_description">User Images</string>
    <string name="user_name">Nazwa użytkownika</string>
    <string name="username">Nazwa użytkownika</string>
    <string name="version">Wersja</string>
    <string name="vertical_flip">Obrót pionowy</string>
    <string name="view_on_telegram">View on Telegram</string>
    <string name="volume">Głośność</string>
    <string name="web_search">Przeszukaj sieć</string>
    <string name="website">Strona internetowa</string>
    <string name="website_summary">Odwiedź naszą stronę internetową</string>
    <string name="welcome">Witaj,</string>
    <string name="what_do_you_want_to_share">Co chciałbyś udostępnić?</string>
    <string name="whats_new">Co nowego</string>
    <string name="window">Okno</string>
    <string name="window_corner_edges">Zaokrąglone rogi</string>
    <string name="x_has_been_set_as_ringtone">Ustaw %1$s jako dzwonek.</string>
    <string name="x_selected">Wybrano %1$d</string>
    <string name="year">Rok</string>
    <string name="you_have_to_select_at_least_one_category">Zaznacz przynajmniej jedną kategorię</string>
    <string name="you_will_be_forwarded_to_the_issue_tracker_website">Zostaniesz przekierowany do strony ze zgłoszeniami.</string>
    <string name="your_account_data_is_only_used_for_authentication">Informacje o twoim koncie są używane tylko do autoryzacji.</string>
</resources><|MERGE_RESOLUTION|>--- conflicted
+++ resolved
@@ -84,14 +84,12 @@
     <string name="app_widget_text_name">Minimal Text</string>
     <string name="artist">Wykonawca</string>
     <string name="artists">Wykonawcy</string>
-    <string name="audio_fade_duration">Audio fade duration</string>
+    <string name="audio_fade_duration">Czas zanikania dźwięku</string>
     <string name="audio_focus_denied">Odrzucono fokus dźwiękowy.</string>
     <string name="audio_settings_summary">Dostosuj ustawienia dźwięku i equalizera</string>
     <string name="auto">Automatyczny</string>
     <string name="backup_restore_settings_summary">Backup and restore your settings, playlists</string>
-    <string name="backup_restore_title">
-        <![CDATA[Backup & Restore]]>
-    </string>
+    <string name="backup_restore_title"><![CDATA[Backup & Restore]]></string>
     <string name="backup_title">Backups</string>
     <string name="biography">Biografia</string>
     <string name="black_theme_name">Po prostu czarny</string>
@@ -144,21 +142,13 @@
     <string name="custom_artist_images">Custom Artist Images</string>
     <string name="dark_theme_name">Dość ciemny</string>
     <string name="delete_playlist_title">Usuń playlistę</string>
-    <string name="delete_playlist_x">
-        <![CDATA[Usunąć playlistę <b>%1$s</b>?]]>
-    </string>
+    <string name="delete_playlist_x"><![CDATA[Usunąć playlistę <b>%1$s</b>?]]></string>
     <string name="delete_playlists_title">Usuń playlisty</string>
     <string name="delete_song_title">Usuń utwór</string>
-    <string name="delete_song_x">
-        <![CDATA[Usunąć utwór <b>%1$s</b>?]]>
-    </string>
+    <string name="delete_song_x"><![CDATA[Usunąć utwór <b>%1$s</b>?]]></string>
     <string name="delete_songs_title">Usuń utwory</string>
-    <string name="delete_x_playlists">
-        <![CDATA[Usunąć <b>%1$d</b> playlisty?]]>
-    </string>
-    <string name="delete_x_songs">
-        <![CDATA[Usunąć <b>%1$d</b> utwory?]]>
-    </string>
+    <string name="delete_x_playlists"><![CDATA[Usunąć <b>%1$d</b> playlisty?]]></string>
+    <string name="delete_x_songs"><![CDATA[Usunąć <b>%1$d</b> utwory?]]></string>
     <string name="deleted_x_songs">Usunięto %1$d utworów.</string>
     <string name="deleting_songs">Usuwanie utworów</string>
     <string name="depth">Głębia</string>
@@ -168,9 +158,7 @@
     <string name="dialog_title_set_ringtone">Ustaw jako dzwonek</string>
     <string name="disc_hint">Disc Number</string>
     <string name="do_you_want_to_clear_the_blacklist">Czy chcesz wyczyścić czarną listę?</string>
-    <string name="do_you_want_to_remove_from_the_blacklist">
-        <![CDATA[Czy chcesz usunąć <b>%1$s</b> z czarnej listy?]]>
-    </string>
+    <string name="do_you_want_to_remove_from_the_blacklist"><![CDATA[Czy chcesz usunąć <b>%1$s</b> z czarnej listy?]]></string>
     <string name="donate">Wesprzyj nas</string>
     <string name="donate_summary">Jeżeli uważasz, że zasługuje na zapłatę za moją pracę możesz zostawić tu drobną sumę</string>
     <string name="donation_header">Kup mi:</string>
@@ -265,9 +253,7 @@
     <string name="no_songs">Brak utworów</string>
     <string name="normal">Normalne</string>
     <string name="normal_lyrics">Normalny tekst utworu</string>
-    <string name="not_listed_in_media_store">
-        <![CDATA[<b>%s</b> nie znajduje się w magazynie multimediów.]]>
-    </string>
+    <string name="not_listed_in_media_store"><![CDATA[<b>%s</b> nie znajduje się w magazynie multimediów.]]></string>
     <string name="not_recently_played">Ostatnio nieodtwarzane</string>
     <string name="nothing_to_scan">Brak elementów do przeskanowania.</string>
     <string name="nothing_to_see">Pusto</string>
@@ -323,11 +309,7 @@
     <string name="pref_keep_screen_on_summary">Ta opcja może mieć wpływ na zużycie baterii</string>
     <string name="pref_keep_screen_on_title">Pozostaw ekran włączony</string>
     <string name="pref_language_name">Wybierz język</string>
-<<<<<<< HEAD
-    <string name="pref_snow_fall_title">Snow fall effect</string>
-=======
     <string name="pref_snow_fall_title">Efekt spadającego śniegu</string>
->>>>>>> 649e0abd
     <string name="pref_summary_album_art_on_lockscreen">Używaj okładki aktualnie odtwarzanego albumu jako tła ekranu blokady</string>
     <string name="pref_summary_album_artists_only">Show Album Artists in the Artist category</string>
     <string name="pref_summary_audio_ducking">Zmniejsz głośność kiedy dostajesz powiadomienia</string>
@@ -394,25 +376,16 @@
     <string name="pref_title_lyrics_type">Lyrics type</string>
     <string name="pref_title_now_playing_screen_appearance">Wyglądodtwarzacza</string>
     <string name="pref_title_open_source_licences">Licencje typu Open Source</string>
-<<<<<<< HEAD
-    <string name="pref_title_remember_tab">Remember last tab</string>
-    <string name="pref_title_show_lyrics">Show lyrics</string>
-    <string name="pref_title_suggestions">Show suggestions</string>
-=======
     <string name="pref_title_remember_tab">Zapamiętaj ostatnią kartę</string>
     <string name="pref_title_show_lyrics">Show lyrics</string>
     <string name="pref_title_suggestions">Pokaż sugestie</string>
->>>>>>> 649e0abd
     <string name="pref_title_tab_text_mode">Wygląd tytułów kart</string>
     <string name="pref_title_toggle_carousel_effect">Efekt karuzeli</string>
     <string name="pref_title_toggle_full_screen">Aplikacja pełnoekranowa</string>
     <string name="pref_title_toggle_toggle_headset">Autoodtwarzanie</string>
     <string name="pref_title_toggle_toggle_shuffle">Tryb losowy</string>
     <string name="pref_title_toggle_volume">Sterowanie głośnością</string>
-<<<<<<< HEAD
     <string name="pref_title_wallpaper_accent">Wallpaper accent color</string>
-=======
->>>>>>> 649e0abd
     <string name="pref_title_whitelist">Whitelist music</string>
     <string name="pro">Pro</string>
     <string name="pro_summary">Efekt karuzeli, tryb czarny i wiele więcej...</string>
@@ -427,13 +400,9 @@
     <string name="remove_cover">Usuń okładkę</string>
     <string name="remove_from_blacklist">Usuń z czarnej listy</string>
     <string name="remove_song_from_playlist_title">Usuń utwór z playlisty</string>
-    <string name="remove_song_x_from_playlist">
-        <![CDATA[Usunąć utwór <b>%1$s</b> z playlisty?]]>
-    </string>
+    <string name="remove_song_x_from_playlist"><![CDATA[Usunąć utwór <b>%1$s</b> z playlisty?]]></string>
     <string name="remove_songs_from_playlist_title">Usuń utwory z playlisty</string>
-    <string name="remove_x_songs_from_playlist">
-        <![CDATA[Usunąć te utwory <b>%1$d</b> z playlisty?]]>
-    </string>
+    <string name="remove_x_songs_from_playlist"><![CDATA[Usunąć te utwory <b>%1$d</b> z playlisty?]]></string>
     <string name="rename_playlist_title">Zmień nazwę playlisty</string>
     <string name="replace_cover">Replace Cover</string>
     <string name="report_an_issue">Zgłoś problem</string>

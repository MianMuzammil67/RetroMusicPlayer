<?xml version="1.0" encoding="utf-8" standalone="no"?>
<resources>
    <string name="about_album_label">เกี่ยวกับ %s</string>
    <string name="about_settings_summary">ทีมงาน, โซเชียลลิงค์</string>
    <string name="accent_color">สีที่ใช้เน้น</string>
    <string name="accent_color_desc">ธีมของสีที่ใช้เน้น, ค่าเริ่มต้น คือ สีม่วง</string>
    <string name="action_about">เกี่ยวกับเรา</string>
    <string name="action_add_to_blacklist">เพิ่มเข้ารายชื่อแบล็คลิสต์</string>
    <string name="action_add_to_favorites">เพิ่มเข้าเพลงโปรด</string>
    <string name="action_add_to_playing_queue">เพิ่มเข้าคิวเพลง</string>
    <string name="action_add_to_playlist">เพิ่มเข้าเพลย์ลิสต์</string>
    <string name="action_cast">แคสต์</string>
    <string name="action_clear_playing_queue">ล้างคิวเพลง</string>
    <string name="action_cycle_repeat">เปิดเล่นซ้ำ</string>
    <string name="action_delete">ลบ</string>
    <string name="action_delete_from_device">ลบออกจากเครื่อง</string>
    <string name="action_details">รายละเอียด</string>
    <string name="action_edit">แก้ไข</string>
    <string name="action_go_to_album">ไปยังอัลบัม</string>
    <string name="action_go_to_artist">ไปยังศิลปิน</string>
    <string name="action_go_to_genre">ไปยังประเภทเพลง</string>
    <string name="action_go_to_lyrics">Go to Lyrics</string>
    <string name="action_go_to_start_directory">ไปที่ Directory เริ่มต้น</string>
    <string name="action_grant">อนุมัติ</string>
    <string name="action_grid_size">ขนาดกริด (แนวตั้ง)</string>
    <string name="action_grid_size_land">ขนาดกริด (แนวนอน)</string>
    <string name="action_new_playlist">สร้างเพลย์ลิสต์ใหม่</string>
    <string name="action_next">ถัดไป</string>
    <string name="action_play">เล่น</string>
    <string name="action_play_all">เล่นทั้งหมด</string>
    <string name="action_play_next">เล่นถัดไป</string>
    <string name="action_play_pause">เล่น/หยุด</string>
    <string name="action_previous">ก่อนหน้า</string>
    <string name="action_remove_from_favorites">ลบออกจากเพลงโปรด</string>
    <string name="action_remove_from_playing_queue">ลบออกจากคิวเพลง</string>
    <string name="action_remove_from_playlist">ลบออกจากเพลย์ลิสต์</string>
    <string name="action_rename">เปลี่ยนชื่อ</string>
    <string name="action_save_playing_queue">เพิ่มเข้าคิวเพลง</string>
    <string name="action_scan">สแกน</string>
    <string name="action_search">ค้นหา</string>
    <string name="action_set">เริ่ม</string>
    <string name="action_set_as_ringtone">กำหนดเป็นริงโทน</string>
    <string name="action_set_as_start_directory">กำหนดเป็น Directory เริ่มต้น</string>
    <string name="action_settings">"การตั้งค่า"</string>
    <string name="action_share">แชร์</string>
    <string name="action_shuffle_all">สุ่มทั้งหมด</string>
    <string name="action_shuffle_playlist">สุ่มจากเพลย์ลิสต์</string>
    <string name="action_sleep_timer">ตั้งเวลาหยุดเล่น</string>
    <string name="action_sort_order">เรียงลำดับ</string>
    <string name="action_tag_editor">แก้ไข Tag</string>
    <string name="action_toggle_favorite">สลับเพลงโปรด</string>
    <string name="action_toggle_shuffle">สลับการสุ่ม</string>
    <string name="adaptive">Adaptive</string>
    <string name="add_action">เพิ่ม</string>
    <string name="add_playlist_title">"เพิ่มชื่อเพลย์ลิสต์"</string>
    <string name="add_time_framed_lryics">เพิ่มเนื้อเพลงในกรอบเวลา</string>
    <string name="added_song_count_to_playlist">Added %d song(s) to %s</string>
    <string name="added_title_to_playing_queue">"เพิ่ม 1 ชื่อเข้าคิวเพลง"</string>
    <string name="added_x_titles_to_playing_queue">เพิ่ม %1$d ชื่อเข้าคิวเพลง</string>
    <string name="album">อัลบัม</string>
    <plurals name="albumSongs">
        <item quantity="other">เพลง</item>
    </plurals>
    <string name="album_artist">อัลบัมศิลปิน</string>
    <string name="albums">อัลบัม</string>
    <plurals name="albums">
        <item quantity="other">อัลบัม</item>
    </plurals>
    <string name="always">ตลอด</string>
    <string name="app_share">มาลองแอปพลิเคชันเล่นเพลงเจ๋งๆ ได้ที่นี่: https://play.google.com/store/apps/details?id=%s</string>
    <string name="app_shortcut_shuffle_all_short">สุ่ม</string>
    <string name="app_shortcut_top_tracks_short">เพลงยอดนิยม</string>
    <string name="app_widget_big_name">Full Image</string>
    <string name="app_widget_card_name">Card</string>
    <string name="app_widget_circle_name">@string/circle</string>
    <string name="app_widget_classic_name">คลาสสิก</string>
    <string name="app_widget_md3_name">MD3</string>
    <string name="app_widget_small_name">Small</string>
    <string name="app_widget_text_name">Minimal Text</string>
    <string name="artist">ศิลปิน</string>
    <string name="artists">ศิลปิน</string>
    <string name="audio_fade_duration">Audio fade duration</string>
    <string name="audio_focus_denied">การโฟกัสเสียงถูกปฏิเสธ</string>
    <string name="audio_settings_summary">การตั้งค่าเสียง และ Equalizer</string>
    <string name="auto">ออโต้</string>
    <string name="backup_restore_settings_summary">Backup and restore your settings, playlists</string>
    <string name="backup_restore_title"><![CDATA[สำรอง / การคืนค่า]]></string>
    <string name="backup_title">การสำรองข้อมูล</string>
    <string name="biography">ประวัติ</string>
    <string name="black_theme_name">Just Black</string>
    <string name="blacklist">แบล็คลิสต์</string>
    <string name="blur">Blur</string>
    <string name="blur_card">Blur Card</string>
    <string name="bug_report_failed">ไม่สามารถส่งรายการได้</string>
    <string name="bug_report_failed_invalid_token">เกิดข้อผิดพลาดจาก Access Token, กรุณาติดต่อผู้พัฒนา</string>
    <string name="bug_report_failed_issues_not_available">ยังไม่ได้เปิดรับปัญหานี้, กรุณาติดต่อผู้พัฒนา</string>
    <string name="bug_report_failed_unknown">เกิดข้อผิดพลาดบางประการ, กรุณาติดต่อผู้พัฒนา</string>
    <string name="bug_report_failed_wrong_credentials">ชื่อผู้ใช้งาน หรือ รหัสผ่าน ไม่ถูกต้อง</string>
    <string name="bug_report_issue">ปัญหา</string>
    <string name="bug_report_manual">ส่งด้วยตนเอง</string>
    <string name="bug_report_no_description">กรุณากรอกรายละเอียดของปัญหา</string>
    <string name="bug_report_no_password">กรุณากรอกรหัสผ่านที่ถูกต้องของ Github</string>
    <string name="bug_report_no_title">กรุณากรอกหัวข้อของปัญหา</string>
    <string name="bug_report_no_username">กรุณากรอกชื่อผู้ใช้งานที่ถูกต้องของ Github</string>
    <string name="bug_report_summary">เกิดข้อผิดพลาดบางประการ, ขออภัยในความผิดพลาด, ถ้ายังคงเกิดปัญหาอยู่กรุณา \"Clear app data\" หรือ ส่งอีเมลหาผู้พัฒนา</string>
    <string name="bug_report_use_account">ส่งโดยใช้บัญชี Github</string>
    <string name="buy_now">ซื้อทันที</string>
    <string name="cancel_current_timer">ยกเลิก</string>
    <string name="card">Card</string>
    <string name="card_color_style">สีของ Card</string>
    <string name="card_square">Square Card</string>
    <string name="card_style">รูปแบบของ Card</string>
    <string name="carousal_effect_on_now_playing_screen">เปิดการใช้งาน Carousel บนหน้า Now playing</string>
    <string name="cascading">Cascading</string>
    <string name="changelog">การอัพเดท</string>
    <string name="changelog_summary">ดูว่ามีอะไรใหม่!</string>
    <string name="choose_image">Choose Image</string>
    <string name="choose_restore_title">Choose what to restore</string>
    <string name="circle">Circle</string>
    <string name="circular">Circular</string>
    <string name="classic">คลาสสิก</string>
    <string name="clear_action">ล้างทั้งหมด</string>
    <string name="clear_blacklist">ล้างรายชื่อแบล็คลิสต์</string>
    <string name="clear_history">Clear History</string>
    <string name="clear_playing_queue">ล้างคิวเพลง</string>
    <string name="color">สี</string>
    <string name="colors">สี</string>
    <string name="composer">ผู้แต่ง</string>
    <string name="copied_device_info_to_clipboard">คัดลอกข้อมูลเครื่อง</string>
    <string name="could_not_create_playlist">ไม่สามารถสร้างเพลย์ลิสได้</string>
    <string name="could_not_download_album_cover">"ไม่สามารถดาวน์โหลดรูปปกอัลบัมได้"</string>
    <string name="could_not_restore_purchase">ไม่สามารถเรียกคืนการสั่งซื้อได้</string>
    <string name="could_not_scan_files">ไม่สามารถสแกน %d ไฟล์</string>
    <string name="create_action">สร้าง</string>
    <string name="create_new_backup">สร้าง</string>
    <string name="created_playlist_x">สร้างเพลย์ลิสต์</string>
    <string name="credit_title">สมาชิกและผู้มีส่วนร่วม</string>
    <string name="currently_listening_to_x_by_x">กำลังฟัง %1$s ของ %2$s</string>
    <string name="custom_artist_images">Custom Artist Images</string>
    <string name="customactivityoncrash_error_activity_error_details_share">Share Crash Report</string>
    <string name="dark_theme_name">Kinda Dark</string>
    <string name="delete_playlist_title">ลบเพลย์ลิสต์</string>
    <string name="delete_playlist_x"><![CDATA[ลบเพลย์ลิสต์ <b>%1$s</b>?]]></string>
    <string name="delete_playlists_title">ลบเพลย์ลิสต์</string>
    <string name="delete_song_title">ลบเพลง</string>
    <string name="delete_song_x"><![CDATA[ลบเพลง <b>%1$s</b>?]]></string>
    <string name="delete_songs_title">ลบเพลง</string>
    <string name="delete_x_playlists"><![CDATA[ลบ <b>%1$d</b> เพลย์ลิสต์?]]></string>
    <string name="delete_x_songs"><![CDATA[ลบ <b>%1$d</b> เพลง?]]></string>
    <string name="deleted_x_songs">ลบ %1$d เพลงแล้ว</string>
    <string name="deleting_songs">กำลังลบเพลง</string>
    <string name="depth">Depth</string>
    <string name="description">รายละเอียด</string>
    <string name="device_info">ข้อมูลเครื่อง</string>
    <string name="dialog_message_set_ringtone">อนุญาตให้ Retro Music สามารถแก้ไขการตั้งค่าเสียงได้</string>
    <string name="dialog_title_set_ringtone">กำหนดริงโทน</string>
    <string name="disc_hint">Disc Number</string>
    <string name="do_you_want_to_clear_the_blacklist">คุณต้องการล้างรายชื่อแบล็คลิสต์ใช่ไหม?</string>
    <string name="do_you_want_to_remove_from_the_blacklist"><![CDATA[คุณต้องการลบ <b>%1$s</b> จากรายชื่อแบล็คลิสต์ใช่ไหม?]]></string>
    <string name="donate">Donate</string>
    <string name="donate_summary">หากคุณพึงพอใจในการใช้งาน สามารถให้ Donate ได้ที่นี่</string>
    <string name="donation_header">สนับสนุนสิ่งเหล่านี้ให้พวกเราสิ :</string>
    <string name="done">ตกลง</string>
    <string name="drive_mode">โหมดขับรถ</string>
    <string name="edit_fab">ปุ่มแก้ไข</string>
    <string name="edit_normal_lyrics">ปุ่มเนื้อเพลง</string>
    <string name="edit_synced_lyrics">ปุ่มซิงค์เนื้อเพลง</string>
    <string name="empty">ว่างเปล่า</string>
    <string name="equalizer">Equalizer</string>
    <string name="faq">คำถามที่พบบ่อย</string>
    <string name="favorites">เพลงโปรด</string>
    <string name="finish_last_song">ปิดเมื่อเพลงสุดท้ายจบ</string>
    <string name="fit">Fit</string>
    <string name="flat">Flat</string>
    <string name="folders">โฟลเดอร์</string>
    <string name="follow_system">ตามการตั้งค่าจากเครื่อง</string>
    <string name="for_you">สำหรับคุณ</string>
    <string name="free">ฟรี</string>
    <string name="full">Full</string>
    <string name="full_card">Full card</string>
    <string name="general_settings_summary">เปลี่ยนธีมและสีของแอปพลิเคชัน</string>
    <string name="general_settings_title">ลักษณะและความสวยงาม</string>
    <string name="genre">ประเภทเพลง</string>
    <string name="genres">ประเภทเพลง</string>
    <string name="git_hub_summary">Fork โปรเจคจาก GitHub</string>
    <string name="gradient">การไล่ระดับสี</string>
    <string name="grid_size_1">1</string>
    <string name="grid_size_2">2</string>
    <string name="grid_size_3">3</string>
    <string name="grid_size_4">4</string>
    <string name="grid_size_5">5</string>
    <string name="grid_size_6">6</string>
    <string name="grid_size_7">7</string>
    <string name="grid_size_8">8</string>
    <string name="grid_style_label">ขนาดกริด</string>
    <string name="help_summary">ต้องการความช่วยเหลือเพิ่มเพิม?</string>
    <string name="hinge">Hinge</string>
    <string name="history">ประวัติ</string>
    <string name="history_cleared">History cleared</string>
    <string name="history_undo_button">Undo</string>
    <string name="home">หน้าแรก</string>
    <string name="horizontal_flip">Horizontal flip</string>
    <string name="image">รูปภาพ</string>
    <string name="image_gradient">รูป Gradient</string>
    <string name="image_settings_summary">ตั้งค่าการเปลี่ยนรูปศิลปิน</string>
    <string name="import_label">ตกลง</string>
    <string name="import_playlist">นำเข้าเพลย์ลิสต์</string>
    <string name="import_playlist_message">นำเข้าเพลย์ลิสต์ทั้งหมดจากในเครื่อง, หากซ้ำจะทำการรวมข้อมูลให้</string>
    <string name="inserted_x_songs_into_playlist_x">เพิ่ม %1$d เพลงเข้าสู่เพลย์ลิสต์ %2$s แล้ว</string>
    <string name="instagram_page_summary">แชร์การตั้งค่า Retro Music บน Instagram</string>
    <string name="keyboard">คีย์บอร์ด</string>
    <string name="label_bit_rate">บิตเรท</string>
    <string name="label_file_format">รูปแบบไฟล์</string>
    <string name="label_file_name">ชื่อไฟล์</string>
    <string name="label_file_path">ที่อยู่ไฟล์</string>
    <string name="label_file_size">ขนาด</string>
<<<<<<< HEAD
    <string name="label_last_modified">แก้ไขล่าสุด</string>
=======
    <string name="label_last_modified">Last Modified</string>
>>>>>>> 6b66433a
    <string name="label_more_from">เพิ่มเติมจาก %s</string>
    <string name="label_sampling_rate">เรทในการการสุ่มตัวอย่าง</string>
    <string name="label_track_length">ความยาว</string>
    <string name="labeled">แสดงตัวหนังสือ</string>
    <string name="last_added">เพิ่มล่าสุด</string>
    <string name="last_song">เพลงล่าสุด</string>
    <string name="library_categories">หมวดหมู่คลังเพลง</string>
    <string name="licenses">Licenses</string>
    <string name="light_theme_name">Clearly White</string>
    <string name="listeners_label">ผู้ฟัง</string>
    <string name="listing_files">ไฟล์ที่กำลังฟัง</string>
    <string name="loading_products">กำลังโหลดสินค้า</string>
    <string name="login">เข้าสู่ระบบ</string>
    <string name="lyrics">เนื้อเพลง</string>
    <string name="made_with_love">ทำจาก ❤️ ในอินเดีย</string>
    <string name="material">Material</string>
    <string name="md_error_label">เกิดข้อผิดพลาด</string>
    <string name="md_storage_perm_error">ไม่มีสิทธิ์ในการเข้าถึง</string>
    <string name="my_name">ชื่อ</string>
    <string name="my_top_tracks">ฟังบ่อย</string>
    <string name="never">ไม่ต้อง</string>
    <string name="new_music_mix">New Music Mix</string>
    <string name="new_playlist_title">เพลย์ลิสต์ใหม่</string>
    <string name="new_start_directory">%s ถูกกำหนดเป็น Directory เริ่มต้น</string>
    <string name="next_song">เพลงถัดไป</string>
    <string name="no_albums">คุณยังไม่มีอัลบัม</string>
    <string name="no_artists">คุณยังไม่มีศิลปิน</string>
    <string name="no_audio_ID">"เล่นเพลงก่อนแล้วลองอีกครั้ง"</string>
    <string name="no_backups_found">ไม่พบ Backup</string>
    <string name="no_equalizer">ไม่พบ Equalizer</string>
    <string name="no_genres">คุณยังไม่มีประเภทเพลง</string>
    <string name="no_lyrics_found">ไม่พบเนื้อเพลง</string>
    <string name="no_playing_queue">ไม่มีเพลงที่กำลังเล่นอยู่</string>
    <string name="no_playlists">คุณยังไม่มีเพลย์ลิสต์</string>
    <string name="no_purchase_found">ไม่พบการสั่งซื้อ</string>
    <string name="no_results">ไม่มีผลลัพธ์</string>
    <string name="no_songs">คุณยังไม่มีเพลง</string>
    <string name="normal">Normal</string>
    <string name="normal_lyrics">เนื้อเพลงปกติ</string>
    <string name="not_listed_in_media_store"><![CDATA[<b>%s</b> ไม่อยู่ในรายการมีเดีย]]></string>
    <string name="not_recently_played">ไม่มีการเล่นล่าสุด</string>
    <string name="nothing_to_scan">ไม่มีอะไรให้สแกน</string>
    <string name="nothing_to_see">ไม่มีอะไรให้ดู</string>
    <string name="notification">การแสดงเตือน</string>
    <string name="notification_settings_summary">ตั้งค่าการแจ้งเตือน</string>
    <string name="now_playing">Now Playing</string>
    <string name="now_playing_queue">คิวที่กำลังเล่นอยู่</string>
    <string name="now_playing_summary">ตั้งค่าหน้าจอ Now playing</string>
    <string name="now_playing_themes">9+ ธีม Now playing</string>
    <string name="only_on_wifi">เฉพาะ Wi-Fi</string>
    <string name="other_settings_summary">การตั้งค่าขั้นสูง</string>
    <string name="others">อื่นๆ</string>
    <string name="over_cover">Over Cover</string>
    <string name="password">รหัสผ่าน</string>
    <string name="past_three_months">3 เดือนผ่านไป</string>
    <string name="paste_lyrics_here">วางเนื้อเพลงที่นี่</string>
    <string name="paste_timeframe_lyrics_here">วางเนื้อเพลงในกรอบเวลาที่นี่</string>
    <string name="peek">Peek</string>
    <string name="permission_external_storage_denied">สิทธิ์ในการเข้าถึงถูกปฏิเสธ</string>
    <string name="permission_summary">ต้องการสิทธิ์ในการเข้าถึงข้อมูลในเครื่องเพื่อเล่นเพลง</string>
    <string name="permission_title">เข้าถึงการจัดเก็บข้อมูล</string>
    <string name="permissions_denied">สิทธิ์ในการเข้าถึงถูกปฏิเสธ</string>
    <string name="personalize">ปรับแต่ง</string>
    <string name="personalize_settings_summary">ตั้งค่าหน้า Now playing และปุ่มต่างๆของคุณ</string>
    <string name="pick_from_local_storage">เลือกจากในเครื่อง</string>
    <string name="pinterest_page">Pinterest</string>
    <string name="pinterest_page_summary">ติดตาม Pinterest ของ Retro Music สำหรับแรงบรรดาลใจในการออกแบบ</string>
    <string name="plain">Plain</string>
    <string name="playList_already_exits">Playlist already exists</string>
    <string name="playback_pitch">Pitch</string>
    <string name="playback_settings">Playback Settings</string>
    <string name="playback_speed">Playback Speed</string>
    <string name="playing_notification_description">การแจ้งเตือนขณะกำลัง เล่น/หยุด และอื่นๆ</string>
    <string name="playing_notification_name">การแจ้งเตือนขณะกำลังเล่น</string>
    <string name="playlist_created_sucessfully">%s created successfully</string>
    <string name="playlist_is_empty">เพลย์ลิสต์ว่าง</string>
    <string name="playlist_name_empty">ชื่อเพลย์ลิสต์</string>
    <string name="playlists">เพลย์ลิสต์</string>
    <string name="pref_blur_amount_summary">ค่าการ Blur สำหรับธีม Blur (ค่าน้อยทำงานเร็วกว่า)</string>
    <string name="pref_blur_amount_title">ค่าการ Blur</string>
    <string name="pref_filter_song_summary">กรองเพลงจากความยาว</string>
    <string name="pref_filter_song_title">กรองเพลงจากระยะเวลา</string>
    <string name="pref_header_advanced">ขั้นสูง</string>
    <string name="pref_header_album">สไตล์อัลบัม</string>
    <string name="pref_header_audio">เสียง</string>
    <string name="pref_header_blacklist">แบล็คลิสต์</string>
    <string name="pref_header_controls">การควบคุม</string>
    <string name="pref_header_general">ธีม</string>
    <string name="pref_header_images">รูป</string>
    <string name="pref_header_library">คลังเพลง</string>
    <string name="pref_header_lockscreen">ล็อคสกรีน</string>
    <string name="pref_header_playlists">เพลย์ลิสต์</string>
    <string name="pref_keep_pause_on_zero_volume_summary">หยุดเพลงเมื่อเสียงถูกลดเป็นศูนย์ และ เริ่มเล่นอีกครั้งเมื่อเพิ่มเสียง</string>
    <string name="pref_keep_pause_on_zero_volume_title">หยุดเพลงเมื่อเสียงถูกลดเป็นศูนย์ </string>
    <string name="pref_keep_screen_on_summary">หากเปิดการใช้งานระยะเวลาในการใช้งานของแบตเตอร์รี่จะลดลง</string>
    <string name="pref_keep_screen_on_title">เปิดจอไว้เสมอ</string>
    <string name="pref_language_name">เลือกภาษา</string>
    <string name="pref_snow_fall_title">Snow fall effect</string>
    <string name="pref_summary_album_art_on_lockscreen">ใช้รูปปกของอัลบัมของเพลงที่กำลังเล่นอยู่เป็นวอลเปเปอร์หน้าล็อคสกรีน</string>
    <string name="pref_summary_album_artists_only">แสดงอัลบัมข้องศิลปินในหมวดหมู่ของศิลปิน</string>
    <string name="pref_summary_audio_ducking">ลดเสียงลงเมื่อมีเสียงจากระบบหรือได้รับการแจ้งเตือน</string>
    <string name="pref_summary_audio_fade">Fade audio when song is paused or played</string>
    <string name="pref_summary_blacklist">เนื้อหาจากโฟลเดอร์แบล็คลิสต์จะถูกซ่อนจากคลังของคุณ</string>
    <string name="pref_summary_bluetooth_playback">เริ่มเล่นเพลงหลังจากเชื่อมต่อกับอุปกรณ์ Bluetooth</string>
    <string name="pref_summary_blurred_album_art">เบลอรูปปกอัลบัมบนล็อคสกรีน (อาจจะเกิดปัญหากับแอปอื่นๆได้)</string>
    <string name="pref_summary_carousel_effect">เปิดการใช้งาน Carousel สำหรับอัลบัมอาร์ตบนหน้าจอ Now playing (ไม่สามารถใช้งานได้กับธีม Card และ Blur Card)</string>
    <string name="pref_summary_classic_notification">ใช้การแจ้งเตือนปกติ</string>
    <string name="pref_summary_colored_app">สีพื้นหลังและปุ่มการควบคุมจะขึ้นอยู่กับอัลบัมอาร์ตจากหน้าจอ Now playing</string>
    <string name="pref_summary_colored_app_shortcuts">การเน้นสีของทางลัดเข้าแอป (หากมีการเปลี่ยนแปลงค่าให้เลือกตรงนี้เพื่อเปิดใช้งาน)</string>
    <string name="pref_summary_colored_notification">"ใช้สีสดในของการแจ้งเตือน"</string>
    <string name="pref_summary_cross_fade">ระยะเวลาในการลดเสียงก่อนเปลี่ยนเพลง</string>
    <string name="pref_summary_desaturated_color">สำหรับแนวทางของ Material Design บนโหมดมืดควรลดความอิ่มตัวของสีลง</string>
    <string name="pref_summary_expand_now_playing_panel">คลิกที่การแจ้งเตือนจะแสดงหน้าจอ Now Playing แทนที่จะแสดงหน้าแรก</string>
    <string name="pref_summary_extra_controls">เพิ่มปุ่มควบคุมเพิ่มเติมใน mini player</string>
    <string name="pref_summary_extra_song_info">แสดงข้อมูลเพลงเพิ่มเติม เช่น ประเภทไฟล์, ความถี่ และ บิตเรท</string>
    <string name="pref_summary_gapless_playback">"สามารถทำให้เกิดข้อพลาดได้ในบางเครื่อง!"</string>
    <string name="pref_summary_home_banner">แสดงหรือซ่อนแบนเนอร์หน้าแรก</string>
    <string name="pref_summary_ignore_media_store_artwork">เพิ่มคุณภาพของรูปปกอัลบัม แต่จะส่งผลให้โหลดรูปภาพช้าขึ้น</string>
    <string name="pref_summary_library_categories">ตั้งค่าการแสดงผลและจัดเรียงของหมวดหมู่คลังเพลง</string>
    <string name="pref_summary_lock_screen">ใช้ Retro Music ในหน้าล็อคสกรีน</string>
    <string name="pref_summary_open_source_licences">รายละเอียด License สำหรับ open source software</string>
    <string name="pref_summary_pause_history">When enabled, newly played songs won\'t show in history</string>
    <string name="pref_summary_remember_tab">ไปที่แท็บที่ใช้งานล่าสุดเมื่อเริ่มใช้งาน</string>
    <string name="pref_summary_show_lyrics">Display synced lyrics over album cover</string>
    <string name="pref_summary_suggestions">Show New Music Mix on homescreen</string>
    <string name="pref_summary_swipe_anywhere_now_playing">Enables changing song by swiping anywhere on the now playing screen</string>
    <string name="pref_summary_toggle_full_screen">โหมด Immersive</string>
    <string name="pref_summary_toggle_headset">เล่นทันทีเมื่อเชื่อมต่อกับหูฟัง</string>
    <string name="pref_summary_toggle_shuffle">โหมดการสุ่มจะถูกปิดเมื่อเล่นรายการเพลงใหม่</string>
    <string name="pref_summary_toggle_volume">หากพื้นที่ในการแสดงผลเพียงพอให้แสดงปุ่มเพิ่ม/ลดเสียงบนหน้าจอ Now playing </string>
    <string name="pref_summary_wallpaper_accent">Extract accent color from wallpaper</string>
    <string name="pref_summary_whitelist">แสดงเฉพาะเพลงจาก Music โฟลเดอร์</string>
    <string name="pref_title_album_art_on_lockscreen">แสดงรูปปกอัลบัม</string>
    <string name="pref_title_album_artists_only">นำทางโดยอัลบัมศิลปิน</string>
    <string name="pref_title_album_cover_style">ธีมของรูปปกอัลบัม</string>
    <string name="pref_title_album_cover_transform">ข้ามรูปปกอัลบัม</string>
    <string name="pref_title_app_shortcuts">สีของทางลัดเข้าแอป</string>
    <string name="pref_title_appbar_mode">App bar mode</string>
    <string name="pref_title_audio_ducking">ลบเสียงเมื่อหลุดโฟกัส</string>
    <string name="pref_title_audio_fade">Fade audio</string>
    <string name="pref_title_auto_download_artist_images">ดาวน์โหลดรูปศิลปินอัตโนมัติ</string>
    <string name="pref_title_blacklist">รายชื่อแบล็คลิสต์</string>
    <string name="pref_title_bluetooth_playback">การเล่นด้วยอุปกรณ์ Bluetooth</string>
    <string name="pref_title_blurred_album_art">เบลอรูปปกอัลบัม</string>
    <string name="pref_title_circle_button">Circular play button</string>
    <string name="pref_title_classic_notification">การแสดงเตือนคลาสสิก</string>
    <string name="pref_title_colored_app">Adaptive color</string>
    <string name="pref_title_colored_notification">สีการแจ้งเตือน</string>
    <string name="pref_title_cross_fade">Crossfade (Beta)</string>
    <string name="pref_title_custom_font">Use Manrope font</string>
    <string name="pref_title_desaturated_color">ลดความอิ่มตัวของสี</string>
    <string name="pref_title_expand_now_playing_panel">แสดงหน้าจอ Now Playing</string>
    <string name="pref_title_extra_controls">ปุ่มควบความเพิ่มเติม</string>
    <string name="pref_title_extra_song_info">รายละเอียดเพลง</string>
    <string name="pref_title_gapless_playback">การเล่นแบบ Gapless</string>
    <string name="pref_title_general_theme">ธีมของ App</string>
    <string name="pref_title_home_album_grid_style">อัลบัมกริด</string>
    <string name="pref_title_home_artist_grid_style">กริดของหน้าศิลปิน</string>
    <string name="pref_title_home_banner">แบนเนอร์</string>
    <string name="pref_title_ignore_media_store_artwork">มองข้ามรูปปก</string>
    <string name="pref_title_last_added_interval">รายการเพลย์ลิสต์ล่าสุดที่ถูกเพิ่มเข้ามา</string>
    <string name="pref_title_lock_screen">แสดงผลเต็มจอ</string>
    <string name="pref_title_lyrics_screen_on">Keep screen on when showing lyrics</string>
    <string name="pref_title_lyrics_type">Lyrics type</string>
    <string name="pref_title_now_playing_screen_appearance">ธีมของ Now Playing</string>
    <string name="pref_title_open_source_licences">สัญญาอนุญาตสำหรับโอเพนซอร์ส</string>
    <string name="pref_title_pause_history">Pause history</string>
    <string name="pref_title_remember_tab">Remember last tab</string>
    <string name="pref_title_show_lyrics">Show lyrics</string>
    <string name="pref_title_suggestions">Show suggestions</string>
    <string name="pref_title_swipe_anywhere_now_playing">Swipe anywhere to change song</string>
    <string name="pref_title_tab_text_mode">โหมดการแสดงผลแท็ป</string>
    <string name="pref_title_toggle_carousel_effect">การใช้งาน Carousel</string>
    <string name="pref_title_toggle_full_screen">แสดงผลเต็มจอ</string>
    <string name="pref_title_toggle_toggle_headset">เล่นอัตโนมัติ</string>
    <string name="pref_title_toggle_toggle_shuffle">โหมดการสุ่ม</string>
    <string name="pref_title_toggle_volume">ปุ่มควบคุมเสียง</string>
    <string name="pref_title_wallpaper_accent">Wallpaper accent color</string>
    <string name="pref_title_whitelist">Whitelist music</string>
    <string name="pro">โปร</string>
    <string name="pro_summary">ธีม Black, ธีม Now playing, การแสดงผลแบบ Carousel และอื่นๆ</string>
    <string name="profile">โปรไฟล์</string>
    <string name="purchase">สั่งซื้อ</string>
    <string name="queue">คิวเพลง</string>
    <string name="rate_app">ให้คะแนนแอป</string>
    <string name="rate_on_google_play_summary">ชอบแอปนี้ไหม? บอกพวกเราให้รู้ด้วยการรีวิวบน Google Play Store สิ</string>
    <string name="recent_albums">อัลบัมล่าสุด</string>
    <string name="recent_artists">ศิลปินล่าสุด</string>
    <string name="remove_action">ลบ</string>
    <string name="remove_cover">ลบรูปปก</string>
    <string name="remove_from_blacklist">ลบออกจากรายชื่อแบล็คลิสต์</string>
    <string name="remove_image">Remove Image</string>
    <string name="remove_song_from_playlist_title">ลบเพลงออกจากเพลย์ลิสต์</string>
    <string name="remove_song_x_from_playlist"><![CDATA[ลบเพลง <b>%1$s</b> ออกจากเพลย์ลิสต์?]]></string>
    <string name="remove_songs_from_playlist_title">ลบเพลงออกจากเพลย์ลิสต์</string>
    <string name="remove_x_songs_from_playlist"><![CDATA[ลบเพลง <b>%1$s</b> ออกจากเพลย์ลิสต์?]]></string>
    <string name="rename_playlist_title">เปลี่ยนขื่อเพลย์ลิสต์</string>
    <string name="replace_cover">Replace Cover</string>
    <string name="report_an_issue">รายการปัญหา</string>
    <string name="report_bug">รายงานบัค</string>
    <string name="reset_action">รีเซ็ท</string>
    <string name="reset_artist_image">รีเซ็ทรูปศิลปิน</string>
    <string name="restore">กู้คืนการสั่งซื้อ</string>
    <string name="restore_message">Do you want to restore backup?</string>
    <string name="restored_previous_purchase_please_restart">กู้คืนการสั่งซื้อสำเร็จ (กรุณารีสตาร์ทแอปเพื่อใช้งานฟีเจอร์ทั้งหมด)</string>
    <string name="restored_previous_purchases">กู้คืนการสั่งซื้อสำเร็จ</string>
    <string name="restoring_purchase">กำลังดำเนินการกู้คืนการสั่งซื้อ</string>
    <string name="retro_music_player">Retro Music Player</string>
    <string name="retro_music_pro">Retro Music Pro</string>
    <string name="ringtone_summary">ต้องการสิทธิ์เพื่อตั้งค่าริงโทน</string>
    <string name="ringtone_title">ริงโทน (Optional)</string>
    <string name="saf_delete_failed">ลบไฟล์ %s ไม่สำเร็จ</string>
    <!-- SAF -->
    <string name="saf_error_uri">ไม่สามารถขอข้อมูลจาก SAF URI ได้</string>
    <string name="saf_guide_slide1_description">เปิด Navigation Drawer</string>
    <string name="saf_guide_slide1_description_before_o">เปิดการใช้งาน \'แสดง SD card\' บนเมนู</string>
    <!-- SAF guide -->
    <string name="saf_guide_slide1_title">%s ต้องการการเข้าถึง SD card</string>
    <string name="saf_guide_slide2_description">คุณต้องเลือกจุดเริ่มต้นของ SD card directory ก่อน</string>
    <string name="saf_guide_slide2_title">เลือก SD card ของคุณบน Navigation Drawer</string>
    <string name="saf_guide_slide3_description">กรุณาอย่าเปิดไฟล์เดอร์ย่อยอื่นๆ</string>
    <string name="saf_guide_slide3_title">กดปุ่ม \'เลือก\' ที่ด้านล่างของจอ</string>
    <string name="saf_write_failed">เขียนไฟล์ %s ไม่สำเร็จ</string>
    <string name="save">บันทึก</string>
    <!-- SAF -->
    <!-- SAF guide -->
    <string name="save_playlist_title">บันทึกเป็นไฟล์</string>
    <string name="save_playlists_title">บันทึกเป็นไฟล์</string>
    <string name="saved_playlist_to">บันทึกเพลย์ลิสต์ไปที่ %s</string>
    <string name="saving_changes">กำลังบันทึก</string>
    <string name="scan_media">สแกนมีเดียไฟล์</string>
    <string name="scanned_files">สแกนทั้งหมด %1$d จาก %2$d ไฟล์</string>
    <string name="scrobbles_label">Scrobbles</string>
    <string name="select_all">เลือกทั้งหมด</string>
    <string name="selected">ที่เลือก</string>
    <string name="set">กำหนดค่า</string>
    <string name="set_artist_image">กำหนดค่ารูปศิลปิน</string>
    <string name="share_app">แชร์แอป</string>
    <string name="share_summary">แชร์แอปให้กับเพื่อนและครอบครัวของคุณ</string>
    <string name="share_to_stories">แชร์ไปที่ Stories</string>
    <string name="show_album_artists">แสดงอัลบัมศิลปิน</string>
    <string name="shuffle">สุ่ม</string>
    <string name="simple">Simple</string>
    <string name="sleep_timer_canceled">ยกเลิกการตั้งเวลาหยุดเล่น</string>
    <string name="sleep_timer_set">ตั้งเวลาให้หยุดเล่นใน %d นาทีจากตอนนี้</string>
    <string name="social">Social</string>
    <string name="social_stories">แชร์ Story</string>
    <string name="song">เพลง</string>
    <string name="song_duration">ระยะเวลาของเพลง</string>
    <string name="songs">เพลง</string>
    <string name="sort_order">การจัดเรียง</string>
    <string name="sort_order_a_z">A-Z</string>
    <string name="sort_order_album">อัลบัม</string>
    <string name="sort_order_album_artist">@string/album_artist</string>
    <string name="sort_order_artist">ศิลปิน</string>
    <string name="sort_order_composer">ผู้แต่ง</string>
    <string name="sort_order_date">วันที่เพิ่ม</string>
    <string name="sort_order_date_modified">วันที่แก้ไข</string>
    <string name="sort_order_num_songs">จำนวนเพลง</string>
    <string name="sort_order_num_songs_desc">จำนวนเพลง (มากไปน้อย)</string>
    <string name="sort_order_year">ปี</string>
    <string name="sort_order_z_a">Z-A</string>
    <string name="speech_not_supported">ขออภัยเครื่องของท่านไม่รองรับ Speech Input</string>
    <string name="speech_prompt">ค้นหาคลังเพลง</string>
    <string name="stack">Stack</string>
    <string name="start_play_music">เริ่มเล่นเพลง</string>
    <string name="suggestion_songs">แนะนำ</string>
    <string name="support_development">สนับสนุนนักพัฒนา</string>
    <string name="swipe_to_unlock">ปัดเพื่อปลดล็อก</string>
    <string name="synced_lyrics">ซิ้งค์เนื้อเพลง</string>
    <string name="telegram_group">Telegram</string>
    <string name="telegram_group_summary">เข้าร่วมกลุ่ม Telegram เพื่อแจ้งบัค, เสนอแนะ หรืออื่นๆ</string>
    <string name="thank_you">ขอบคุณ</string>
    <string name="the_audio_file">ไฟล์เสียง</string>
    <string name="this_month">เดือนนี้</string>
    <string name="this_week">สัปดาห์นี้</string>
    <string name="this_year">ปีนี้</string>
    <string name="tiny">Tiny</string>
    <string name="tiny_card_style">Tiny card</string>
    <string name="title">หัวข้อ</string>
    <string name="title_new_backup">New Backup</string>
    <string name="today">วันนี้</string>
    <string name="top_albums">Top อัลบัม</string>
    <string name="top_artists">Top ศิลปิน</string>
    <string name="track_hint">"แทร็ก (2 สำหรับแทร็ก 2 หรือ 3004 สำหรับ CD3 แทร็ก 4)"</string>
    <string name="track_list">หมายเลขแทร็ก</string>
    <string name="translate">แปลภาษา</string>
    <string name="translate_community">ช่วยพวกเราแปลภาษาเป็นภาษาของคุณ</string>
    <string name="try_retro_music_premium">ลอง Retro Music พรีเมียม</string>
    <string name="twitter_page">Twitter</string>
    <string name="twitter_page_summary">แชร์การออกแบบของคุณด้วย Retro Music</string>
    <string name="unlabeled">ไม่แสดงตัวหนังสือ</string>
    <string name="unplayable_file">ไม่สามารถเล่นเพลงนี้ได้</string>
    <string name="up_next">เพลงต่อไป</string>
    <string name="update_image">เปลี่ยนรูป</string>
    <string name="updating">กำลังดำเนินการ</string>
    <string name="user_images_description">User Images</string>
    <string name="user_name">ชื่อผู้ใช้งาน</string>
    <string name="username">ชื่อผู้ใช้งาน</string>
    <string name="version">เวอร์ชัน</string>
    <string name="vertical_flip">Vertical flip</string>
    <string name="view_on_telegram">ดูบน Telegram</string>
    <string name="volume">เสียง</string>
    <string name="web_search">ค้นหาจากเว็บไซต์</string>
    <string name="website">เว็บไซต์</string>
    <string name="website_summary">ดูเว็บไซต์ของพวกเรา</string>
    <string name="welcome">ยินดีต้อนรับ</string>
    <string name="what_do_you_want_to_share">คุณต้องการจะแชร์อะไร?</string>
    <string name="whats_new">มีอะไรใหม่บ้าง?</string>
    <string name="window">Window</string>
    <string name="window_corner_edges">Rounded corners</string>
    <string name="x_has_been_set_as_ringtone">กำหนดให้ %1$s เป็นริงโทนของคุณ</string>
    <string name="x_selected">เลือก %1$d</string>
    <string name="year">ปี</string>
    <string name="you_have_to_select_at_least_one_category">คุณต้องเลือกอย่างน้อยหนึ่งหมวดหมู่</string>
    <string name="you_will_be_forwarded_to_the_issue_tracker_website">ท่านจะติดตามการรายงานปัญหาจากเว็บไซต์</string>
    <string name="your_account_data_is_only_used_for_authentication">ข้อมูลบัญชีของท่านจะใช้สำหรับการเข้าสู่ระบบเท่านั้น</string>
</resources><|MERGE_RESOLUTION|>--- conflicted
+++ resolved
@@ -214,11 +214,7 @@
     <string name="label_file_name">ชื่อไฟล์</string>
     <string name="label_file_path">ที่อยู่ไฟล์</string>
     <string name="label_file_size">ขนาด</string>
-<<<<<<< HEAD
     <string name="label_last_modified">แก้ไขล่าสุด</string>
-=======
-    <string name="label_last_modified">Last Modified</string>
->>>>>>> 6b66433a
     <string name="label_more_from">เพิ่มเติมจาก %s</string>
     <string name="label_sampling_rate">เรทในการการสุ่มตัวอย่าง</string>
     <string name="label_track_length">ความยาว</string>

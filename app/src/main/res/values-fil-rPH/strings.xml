<?xml version="1.0" encoding="utf-8" standalone="no"?>
<resources>
    <string name="about_album_label">Tungkol %s</string>
    <string name="about_settings_summary">Koponan, mga social link</string>
    <string name="accent_color">Kulay ng accent</string>
    <string name="accent_color_desc">Ang kulay ng accent ng tema ay, naka-default sa purple</string>
    <string name="action_about">Tungkol</string>
    <string name="action_add_to_blacklist">Idagdag sa Blacklist</string>
    <string name="action_add_to_favorites">Idagdag sa mga paborito</string>
    <string name="action_add_to_playing_queue">Idagdag sa playing queue</string>
    <string name="action_add_to_playlist">Idagdag sa playlist</string>
    <string name="action_cast">Cast</string>
    <string name="action_clear_playing_queue">Burahin ang playing queue</string>
    <string name="action_cycle_repeat">Cycle repeat mode</string>
    <string name="action_delete">Tanggalin</string>
    <string name="action_delete_from_device">Tanggalin sa device</string>
    <string name="action_details">Mga detalye</string>
    <string name="action_edit">I-edit</string>
    <string name="action_go_to_album">Pumunta sa album</string>
    <string name="action_go_to_artist">Pumunta sa artista</string>
    <string name="action_go_to_genre">Pumunta sa genre</string>
    <string name="action_go_to_lyrics">Go to Lyrics</string>
    <string name="action_go_to_start_directory">Pumunta sa start directory</string>
    <string name="action_grant">Payagan</string>
    <string name="action_grid_size">Sukat ng grid</string>
    <string name="action_grid_size_land">Sukat ng grid (tanawin)</string>
    <string name="action_new_playlist">Bagong playlist</string>
    <string name="action_next">Susunod</string>
    <string name="action_play">I-play</string>
    <string name="action_play_all">I-play lahat</string>
    <string name="action_play_next">I-play ang kasunod</string>
    <string name="action_play_pause">I-play/I-pause</string>
    <string name="action_previous">Mga previous</string>
    <string name="action_remove_from_favorites">Alisin sa mga paborito</string>
    <string name="action_remove_from_playing_queue">Alisin sa playing queue</string>
    <string name="action_remove_from_playlist">Alisin sa playlist</string>
    <string name="action_rename">I-rename</string>
    <string name="action_save_playing_queue">I-save sa playing queue</string>
    <string name="action_scan">I-scan</string>
    <string name="action_search">Hanapin</string>
    <string name="action_set">Simulan</string>
    <string name="action_set_as_ringtone">Itakda bilang ringtone</string>
    <string name="action_set_as_start_directory">Itakda bilang start directory</string>
    <string name="action_settings">"Mga Setting"</string>
    <string name="action_share">Ibahagi</string>
    <string name="action_shuffle_all">I-shuffle lahat</string>
    <string name="action_shuffle_playlist">I-shuffle ang playlist</string>
    <string name="action_sleep_timer">Orasan ng pagtulog</string>
    <string name="action_sort_order">Iayos ang order</string>
    <string name="action_tag_editor">I-edit ang tag</string>
    <string name="action_toggle_favorite">I-toggle sa paborito</string>
    <string name="action_toggle_shuffle">I-toggle sa shuffle mode</string>
    <string name="adaptive">Adaptive</string>
    <string name="add_action">Mag-Add</string>
    <string name="add_playlist_title">"Idagdag sa playlist"</string>
    <string name="add_time_framed_lryics">Mag-Add ng Time Framed Lyrics</string>
    <string name="added_title_to_playing_queue">"Nadagdag ang 1 title sa playing queue."</string>
    <string name="added_x_titles_to_playing_queue">Nadagdag ang %1$d titles sa playing queue.</string>
    <string name="album">Album</string>
    <plurals name="albumSongs">
        <item quantity="one">Kanta</item>
        <item quantity="other">Mga Kanta</item>
    </plurals>
    <string name="album_artist">Album ng Artista</string>
    <string name="albums">Mga Album</string>
    <plurals name="albums">
        <item quantity="one">Album</item>
        <item quantity="other">Mga Album</item>
    </plurals>
    <string name="always">Pirme</string>
    <string name="app_share">Uy tingnan ang napakagandang music player na ito sa: https://play.google.com/store/apps/details?id=%s</string>
    <string name="app_shortcut_shuffle_all_short">Balasahin</string>
    <string name="app_shortcut_top_tracks_short">Mga Nangungunang Kanta</string>
    <string name="app_widget_big_name">Buong Larawan</string>
    <string name="app_widget_card_name">Kard</string>
    <string name="app_widget_circle_name">@string/circle</string>
    <string name="app_widget_classic_name">Klasiko</string>
    <string name="app_widget_md3_name">MD3</string>
    <string name="app_widget_small_name">Maliit</string>
    <string name="app_widget_text_name">Minimal na Teksto</string>
    <string name="artist">Artista</string>
    <string name="artists">Mga Artista</string>
    <string name="audio_fade_duration">Audio fade duration</string>
    <string name="audio_focus_denied">Hindi naka-focus ang audio.</string>
    <string name="audio_settings_summary">I-change ang sound settings at i-adjust ang equalizer controls</string>
    <string name="auto">I-auto</string>
    <string name="backup_restore_settings_summary">I-backup at i-restore ang iyong mga setting, mga playlist</string>
    <string name="backup_restore_title"><![CDATA[Mag-Backup & Mag-Restore]]></string>
    <string name="backup_title">Mga Backup</string>
    <string name="biography">Talambuhay</string>
    <string name="black_theme_name">Itim Lang</string>
    <string name="blacklist">Blacklist</string>
    <string name="blur">Malabo</string>
    <string name="blur_card">Malabong Kard</string>
    <string name="bug_report_failed">Hindi makapag-padala ng report</string>
    <string name="bug_report_failed_invalid_token">Hindi tama ang na-access na token. Mangyaring makipag-ugnayan sa developer ng app.</string>
    <string name="bug_report_failed_issues_not_available">Hindi pinagana ang mga isyu para sa napiling repositoryo. Mangyaring makipag-ugnayan sa developer ng app.</string>
    <string name="bug_report_failed_unknown">May naganap na hindi inaasahang error. Mangyaring makipag-ugnayan sa developer ng app.</string>
    <string name="bug_report_failed_wrong_credentials">Hindi tama ang username o password</string>
    <string name="bug_report_issue">Isyu</string>
    <string name="bug_report_manual">I-send manually</string>
    <string name="bug_report_no_description">Mangyaring maglagay ng paglalarawan ng isyu</string>
    <string name="bug_report_no_password">Pakilagay ang iyong wastong password sa GitHub</string>
    <string name="bug_report_no_title">Mangyaring maglagay ng pamagat ng isyu</string>
    <string name="bug_report_no_username">Pakilagay ang iyong wastong GitHub username</string>
    <string name="bug_report_summary">May naganap na hindi inaasahang error. Paumanhin, nakikita mo ang bug na ito, kung patuloy itong nagka-crash \"Burahin ang data ng app\" o magpadala ng Email </string>
    <string name="bug_report_use_account">Ipadala gamit ang GitHub account</string>
    <string name="buy_now">Bumili na ngayon</string>
    <string name="cancel_current_timer">Kanselahin</string>
    <string name="card">Kard</string>
    <string name="card_color_style">May kulay na kard</string>
    <string name="card_square">Parisukat na kard</string>
    <string name="card_style">Kard</string>
    <string name="carousal_effect_on_now_playing_screen">Carousel effect ng nagpe-play ngayon sa screen</string>
    <string name="cascading">Cascading</string>
    <string name="changelog">Mga Pagbabago</string>
    <string name="changelog_summary">Tingnan kung Ano\'ng Bago</string>
    <string name="choose_restore_title">Choose what to restore</string>
    <string name="circle">Bilog</string>
    <string name="circular">Pabilog</string>
    <string name="classic">Klasiko</string>
    <string name="clear_action">Linisin</string>
    <string name="clear_blacklist">Linisin ang blacklist</string>
    <string name="clear_playing_queue">Linisin ang queue</string>
    <string name="color">Kulay</string>
    <string name="colors">Mga kulay</string>
    <string name="composer">Kompositor</string>
    <string name="copied_device_info_to_clipboard">Kinopya ang impormasyon ng device sa clipboard.</string>
    <string name="could_not_create_playlist">Hindi makagawa ng playlist.</string>
    <string name="could_not_download_album_cover">"Hindi makapag-download ng katugmang cover ng album."</string>
    <string name="could_not_restore_purchase">Hindi naibalik ang binili.</string>
    <string name="could_not_scan_files">Hindi ma-scan ang %d files.</string>
    <string name="create_action">Lumikha</string>
    <string name="create_new_backup">Lumikha</string>
    <string name="created_playlist_x">Nilikhang playlist %1$s.</string>
    <string name="credit_title">Mga Miyembro at Kontribyutor </string>
    <string name="currently_listening_to_x_by_x">Kasalukuyang nakikinig sa %1$s ni %2$s.</string>
    <string name="custom_artist_images">Custom Artist Images</string>
    <string name="dark_theme_name">Medyo Madilim</string>
    <string name="delete_playlist_title">Tanggalin ang playlist</string>
    <string name="delete_playlist_x"><![CDATA[Tanggalin ang playlist na <b>%1$s</b>?]]></string>
    <string name="delete_playlists_title">Tanggalin ang mga playlist</string>
    <string name="delete_song_title">Tanggalin ang kanta</string>
    <string name="delete_song_x"><![CDATA[Tanggalin ang kanta na <b>%1$s</b>?]]></string>
    <string name="delete_songs_title">Tanggalin ang mga kanta</string>
    <string name="delete_x_playlists"><![CDATA[Tanggalin ang <b>%1$d</b> na mga playlist?]]></string>
    <string name="delete_x_songs"><![CDATA[Tanggalin ang <b>%1$d</b> na mga kanta?]]></string>
    <string name="deleted_x_songs">Tinanggal ang %1$d na mga kanta.</string>
    <string name="deleting_songs">Pagtanggal ng mga Kanta</string>
    <string name="depth">Malalim</string>
    <string name="description">Paglalarawan</string>
    <string name="device_info">Impormasyon ng device</string>
    <string name="dialog_message_set_ringtone">Payagan ang Retro Music na baguhin ang mga setting ng audio</string>
    <string name="dialog_title_set_ringtone">Itakda ang ringtone</string>
    <string name="disc_hint">Disc Number</string>
    <string name="do_you_want_to_clear_the_blacklist">Gusto mo bang burahin ang blacklist?</string>
    <string name="do_you_want_to_remove_from_the_blacklist"><![CDATA[Gusto mo bang alisin ang <b>%1$s</b> sa blacklist?]]></string>
    <string name="donate">Mag Donate</string>
    <string name="donate_summary">Kung sa tingin mo ay karapat-dapat akong mabayaran para sa aking trabaho, maaari kang mag-iwan ng pera dito</string>
    <string name="donation_header">Bilhan mo ako ng:</string>
    <string name="done">Tapos na</string>
    <string name="drive_mode">Drive mode</string>
    <string name="edit_fab">Pindutan sa Pag-edit</string>
    <string name="edit_normal_lyrics">I-edit ang Lyrics</string>
    <string name="edit_synced_lyrics">I-edit ang Naka-sync na Lyrics</string>
    <string name="empty">Walang laman</string>
    <string name="equalizer">Equalizer</string>
    <string name="faq">FAQ</string>
    <string name="favorites">Mga Paborito</string>
    <string name="finish_last_song">Tapusin ang huling kanta</string>
    <string name="fit">Angkop</string>
    <string name="flat">Patag</string>
    <string name="folders">Mga Folder</string>
    <string name="follow_system">Follow system</string>
    <string name="for_you">Para sa\'yo</string>
    <string name="free">Libre</string>
    <string name="full">Full</string>
    <string name="full_card">Full Kard</string>
    <string name="general_settings_summary">I-change ang tema at mga kulay ng app</string>
    <string name="general_settings_title">Tanaw at diwa</string>
    <string name="genre">Genre</string>
    <string name="genres">Mga Genre</string>
    <string name="git_hub_summary">I-fork ang proyekto sa GitHub</string>
    <string name="gradient">Gradient</string>
    <string name="grid_size_1">1</string>
    <string name="grid_size_2">2</string>
    <string name="grid_size_3">3</string>
    <string name="grid_size_4">4</string>
    <string name="grid_size_5">5</string>
    <string name="grid_size_6">6</string>
    <string name="grid_size_7">7</string>
    <string name="grid_size_8">8</string>
    <string name="grid_style_label">Estilo ng Grid</string>
    <string name="help_summary">Karagdagang tulong?</string>
    <string name="hinge">Bisagra</string>
    <string name="history">Kasaysayan</string>
    <string name="home">Asilo</string>
    <string name="horizontal_flip">Pahalang na pini-flip</string>
    <string name="image">Larawan</string>
    <string name="image_gradient">Gradient na imahe</string>
    <string name="image_settings_summary">Baguhin ang imahe ng artista sa download settings</string>
    <string name="import_label">I-import</string>
    <string name="import_playlist">I-import ang playlist</string>
    <string name="import_playlist_message">Ini-import nito ang lahat ng playlist na nakalista sa Android Media Store na may mga kanta, kung mayroon nang mga playlist, pagsasamahin ang mga kanta.</string>
    <string name="inserted_x_songs_into_playlist_x">Nagpasok ng %1$d na kanta sa playlist na %2$s.</string>
    <string name="instagram_page_summary">Ibahagi ang iyong setup ng Retro Music para ipakita sa Instagram</string>
    <string name="keyboard">Keyboard</string>
    <string name="label_bit_rate">Bitrate</string>
    <string name="label_file_format">Format</string>
    <string name="label_file_name">Pangalan ng payl</string>
    <string name="label_file_path">Daan ng payl</string>
    <string name="label_file_size">Sukat</string>
    <string name="label_more_from">Higit pa mula sa %s</string>
    <string name="label_sampling_rate">Halimbawa ng rate</string>
    <string name="label_track_length">Haba</string>
    <string name="labeled">Lebelado</string>
    <string name="last_added">Huling idinagdag</string>
    <string name="last_song">Huling kanta</string>
    <string name="library_categories">Mga kategorya ng librerya</string>
    <string name="licenses">Mga lisensya</string>
    <string name="light_theme_name">Malinaw na Puti</string>
    <string name="listeners_label">Mga tagapakinig</string>
    <string name="listing_files">Listahan ng mga payl</string>
    <string name="loading_products">Naglo-load ng mga produkto…</string>
    <string name="login">Mag-login</string>
    <string name="lyrics">Mga liriko</string>
    <string name="made_with_love">Ginawa gamit ang ❤️ sa India</string>
    <string name="material">Materyal</string>
    <string name="md_error_label">Nagka-mali</string>
    <string name="md_storage_perm_error">Maling permiso</string>
    <string name="my_name">Pangalan</string>
    <string name="my_top_tracks">Madalas patugtugin</string>
    <string name="never">Hindi kailanman</string>
    <string name="new_music_mix">New Music Mix</string>
    <string name="new_playlist_title">Bagong playlist</string>
    <string name="new_start_directory">Ang %s ay ang bagong panimulang direktoryo.</string>
    <string name="next_song">Susunod na Kanta</string>
    <string name="no_albums">Wala kang mga album</string>
    <string name="no_artists">Wala kang mga artista</string>
    <string name="no_audio_ID">"Magpatugtog muna ng kanta, pagkatapos ay subukang muli."</string>
    <string name="no_backups_found">Walang Nakitang Backup</string>
    <string name="no_equalizer">Walang nakitang equalizer</string>
    <string name="no_genres">Wala kang mga genre</string>
    <string name="no_lyrics_found">Walang nakitang mga liriko</string>
    <string name="no_playing_queue">Walang mga kantang tumutugtog</string>
    <string name="no_playlists">Wala kang mga playlist</string>
    <string name="no_purchase_found">Walang nakitang binili.</string>
    <string name="no_results">Walang mga nakita</string>
    <string name="no_songs">Wala kang mga kanta</string>
    <string name="normal">Normal</string>
    <string name="normal_lyrics">Normal ang mga liriko</string>
    <string name="not_listed_in_media_store"><![CDATA[Ang <b>%s</b> ay hindi nakalista sa media store.]]></string>
    <string name="not_recently_played">Hindi kamakailan naipa-tugtog</string>
    <string name="nothing_to_scan">Walang ma-scan.</string>
    <string name="nothing_to_see">Walang makita</string>
    <string name="notification">Abiso</string>
    <string name="notification_settings_summary">I-customize ang istilo ng abiso</string>
    <string name="now_playing">Nagpe-play ngayon</string>
    <string name="now_playing_queue">Nagpe-play ngayon ang queue</string>
    <string name="now_playing_summary">I-customize ang screen na nagpe-play ngayon</string>
    <string name="now_playing_themes">9+ nagpe-play ngayon ng mga tema</string>
    <string name="only_on_wifi">Sa Wi-Fi lang</string>
    <string name="other_settings_summary">Mga tampok na pinapakita</string>
    <string name="others">Iba pa</string>
    <string name="over_cover">Over Cover</string>
    <string name="password">Password</string>
    <string name="past_three_months">Nakalipas na 3 buwan</string>
    <string name="paste_lyrics_here">Idikit ang Lyrics Dito</string>
    <string name="paste_timeframe_lyrics_here">Idikit ang timeframe lyrics dito</string>
    <string name="peak">Tuktok</string>
    <string name="permission_external_storage_denied">Tinanggihan ang pahintulot na ma-access ang panlabas na storage.</string>
    <string name="permission_summary">Ang app ay nangangailangan ng permiso upang ma-access ang storage ng iyong device para ma-play ang musika</string>
    <string name="permission_title">Access sa Storage</string>
    <string name="permissions_denied">Tinanggihan ang mga permiso.</string>
    <string name="personalize">I-Personalize</string>
    <string name="personalize_settings_summary">I-customize ang iyong nagpe-play ngayon at mga kontrol ng UI</string>
    <string name="pick_from_local_storage">Pumili mula sa lokal na imbakan</string>
    <string name="pinterest_page">Pinterest</string>
    <string name="pinterest_page_summary">Sundin ang pahina ng Pinterest para sa inspirasyon sa disenyo ng Retro Music</string>
    <string name="plain">Payak</string>
    <string name="playback_pitch">Pitch</string>
    <string name="playback_settings">Playback Settings</string>
    <string name="playback_speed">Playback Speed</string>
    <string name="playing_notification_description">Ang notification sa pag-play ay nagbibigay ng mga aksyon para sa pag-play/pause atbp.</string>
    <string name="playing_notification_name">Nagpe-play ng notification</string>
    <string name="playlist_is_empty">Ang Playlist ay walang laman</string>
    <string name="playlist_name_empty">Pangalan ng playlist</string>
    <string name="playlists">Mga Playlist</string>
    <string name="pref_blur_amount_summary">Dami ng blur na inilapat para sa mga tema ng blur, mas mabilis ang mas mababa</string>
    <string name="pref_blur_amount_title">Dami ng blur</string>
    <string name="pref_filter_song_summary">I-filter ang mga kanta ayon sa haba</string>
    <string name="pref_filter_song_title">I-filter ang tagal ng kanta</string>
    <string name="pref_header_advanced">Advanced</string>
    <string name="pref_header_album">Estilo ng album</string>
    <string name="pref_header_audio">Tunog</string>
    <string name="pref_header_blacklist">Blacklist</string>
    <string name="pref_header_controls">Mga kontrol</string>
    <string name="pref_header_general">Tema</string>
    <string name="pref_header_images">Mga larawan</string>
    <string name="pref_header_library">Librerya</string>
    <string name="pref_header_lockscreen">Lockscreen</string>
    <string name="pref_header_playlists">Mga Playlist</string>
    <string name="pref_keep_pause_on_zero_volume_summary">Ipo-pause ang kanta kapag bumaba ang volume sa zero at nagsimulang mag-play pabalik kapag tumaas ang volume level. Gumagana rin sa labas ng app</string>
    <string name="pref_keep_pause_on_zero_volume_title">I-pause sa zero</string>
    <string name="pref_keep_screen_on_summary">Tandaan na ang pagpapagana sa feature na ito ay maaaring makaapekto sa buhay ng baterya</string>
    <string name="pref_keep_screen_on_title">Panatilihing naka-on ang screen</string>
    <string name="pref_language_name">Pumili ng wika</string>
    <string name="pref_snow_fall_title">Snow fall effect</string>
    <string name="pref_summary_album_art_on_lockscreen">Gamitin ang kasalukuyang nagpe-play ng album cover ng kanta bilang lockscreen na wallpaper</string>
    <string name="pref_summary_album_artists_only">Ipakita ang Mga Album Artista sa kategorya ng Artista</string>
    <string name="pref_summary_audio_ducking">Hinaan ang volume kapag nag-play ng system sound o natanggap ang notification</string>
<<<<<<< HEAD
    <string name="pref_summary_audio_fade">Fade audio when song is paused or played</string>
=======
    <string name="pref_summary_audio_fade">Fade audio kapag Naka-pause o Nagpe-play ang Kanta</string>
>>>>>>> 649e0abd
    <string name="pref_summary_blacklist">Nakatago sa iyong librerya ang nilalaman ng mga naka-blacklist na folder.</string>
    <string name="pref_summary_bluetooth_playback">Simulan ang pagplay sa sandaling nakakonekta sa bluetooth device</string>
    <string name="pref_summary_blurred_album_art">I-blur ang album cover sa lockscreen. Maaaring magdulot ng mga problema sa mga third party na app at widget</string>
    <string name="pref_summary_carousel_effect">Carousel effect para sa album art sa screen na nagpe-play ngayon. Tandaan na ang mga tema ng Card at Blur Card ay hindi gagana</string>
    <string name="pref_summary_classic_notification">Gamitin ang klasikong disenyo ng notification</string>
    <string name="pref_summary_colored_app">Ang mga kulay ng background at control button ay nagbabago ayon sa album art mula sa screen na nagpe-play ngayon</string>
    <string name="pref_summary_colored_app_shortcuts">Kinukulayan ang mga shortcut ng app sa kulay ng accent. Sa tuwing babaguhin mo ang kulay mangyaring i-toggle ito para magkabisa</string>
    <string name="pref_summary_colored_notification">"Kinukulayan ang notification sa makulay na kulay ng album cover"</string>
    <string name="pref_summary_cross_fade">Duration ng crossfade sa pagitan ng mga kanta</string>
    <string name="pref_summary_desaturated_color">Alinsunod sa mga linya ng gabay sa Material Design sa dark mode na mga kulay ay dapat na desaturated</string>
    <string name="pref_summary_expand_now_playing_panel">Ang pag-click sa notification ay magpapakita ng nagpe-play ngayon ng screen sa halip na sa home screen</string>
    <string name="pref_summary_extra_controls">Magdagdag ng mga karagdagang kontrol para sa mini player</string>
    <string name="pref_summary_extra_song_info">Magpakita ng karagdagang impormasyon ng Kanta, gaya ng format ng file, bitrate at dalas</string>
    <string name="pref_summary_gapless_playback">"Maaaring magdulot ng mga isyu sa pag-playback sa ilang device."</string>
    <string name="pref_summary_home_banner">Ipakita o itago ang home banner</string>
    <string name="pref_summary_ignore_media_store_artwork">Maaaring pataasin ang kalidad ng album cover, ngunit nagiging sanhi ng mas mabagal na oras ng paglo-load ng larawan. Paganahin lamang ito kung mayroon kang mga problema sa mga likhang sining na may mababang resolusyon</string>
    <string name="pref_summary_library_categories">I-configure ang visibility at pagkakasunud-sunod ng mga kategorya ng librerya.</string>
    <string name="pref_summary_lock_screen">Gamitin ang mga custom na kontrol sa lockscreen ng Retro Music</string>
    <string name="pref_summary_open_source_licences">Mga detalye ng lisensya para sa open source software</string>
    <string name="pref_summary_remember_tab">Mag-navigate sa huling ginamit na tab sa simula</string>
    <string name="pref_summary_show_lyrics">Display synced lyrics over album cover</string>
    <string name="pref_summary_suggestions">Show New Music Mix on homescreen</string>
    <string name="pref_summary_toggle_full_screen">Immersive mode</string>
    <string name="pref_summary_toggle_headset">Simulan ang pag-play kaagad pagkatapos maikonekta ang mga headphone</string>
    <string name="pref_summary_toggle_shuffle">Mag-o-off ang shuffle mode kapag nagpe-play ng bagong listahan ng mga kanta</string>
    <string name="pref_summary_toggle_volume">Kung may sapat na espasyo, ipakita ang mga kontrol ng volume sa screen na nagpe-play ngayon</string>
    <string name="pref_summary_wallpaper_accent">Extract accent color from wallpaper</string>
    <string name="pref_summary_whitelist">Magpakita lamang ng musika mula sa /Music Folder</string>
    <string name="pref_title_album_art_on_lockscreen">Ipakita ang album cover</string>
    <string name="pref_title_album_artists_only">Mag-navigate ayon sa Album Artista</string>
    <string name="pref_title_album_cover_style">Tema ng album cover</string>
    <string name="pref_title_album_cover_transform">Laktawan ang album cover</string>
    <string name="pref_title_app_shortcuts">May kulay na mga shortcut app</string>
    <string name="pref_title_appbar_mode">App bar mode</string>
    <string name="pref_title_audio_ducking">Bawasan ang volume sa focus loss</string>
    <string name="pref_title_audio_fade">Fade audio</string>
    <string name="pref_title_auto_download_artist_images">Auto-download mga larawan ng artista</string>
    <string name="pref_title_blacklist">Blacklist</string>
    <string name="pref_title_bluetooth_playback">Bluetooth playback</string>
    <string name="pref_title_blurred_album_art">I-blur ang album cover</string>
    <string name="pref_title_circle_button">Circular play button</string>
    <string name="pref_title_classic_notification">Klasikong disenyo ng notification</string>
    <string name="pref_title_colored_app">Adaptive na kulay</string>
    <string name="pref_title_colored_notification">May kulay na abiso</string>
    <string name="pref_title_cross_fade">Crossfade (Beta)</string>
    <string name="pref_title_custom_font">Use Manrope font</string>
    <string name="pref_title_desaturated_color">Desaturated na kulay</string>
    <string name="pref_title_expand_now_playing_panel">Ipakita ang nagpe-play ngayon na screen</string>
    <string name="pref_title_extra_controls">Mga karagdagang kontrol</string>
    <string name="pref_title_extra_song_info">Impormasyon ng kanta</string>
    <string name="pref_title_gapless_playback">Walang puwang na pag-playback</string>
    <string name="pref_title_general_theme">Tema ng app</string>
    <string name="pref_title_home_album_grid_style">Grid ng Album</string>
    <string name="pref_title_home_artist_grid_style">Grid ng Artista</string>
    <string name="pref_title_home_banner">Bandila</string>
    <string name="pref_title_ignore_media_store_artwork">I-ignore ang mga cover ng Media Store</string>
    <string name="pref_title_last_added_interval">Huling idinagdag na pagitan ng playlist</string>
    <string name="pref_title_lock_screen">Mga kontrol sa fullscreen</string>
    <string name="pref_title_lyrics_screen_on">Keep screen on when showing lyrics</string>
    <string name="pref_title_lyrics_type">Lyrics type</string>
    <string name="pref_title_now_playing_screen_appearance">Tema ng nagpe-play ngayon</string>
    <string name="pref_title_open_source_licences">Mga lisensyang open source</string>
    <string name="pref_title_remember_tab">Remember last tab</string>
    <string name="pref_title_show_lyrics">Show lyrics</string>
    <string name="pref_title_suggestions">Show suggestions</string>
    <string name="pref_title_tab_text_mode">Mode ng mga pamagat ng tab</string>
    <string name="pref_title_toggle_carousel_effect">Carousel effect</string>
    <string name="pref_title_toggle_full_screen">I-Fullscreen ang app</string>
    <string name="pref_title_toggle_toggle_headset">Awto-play</string>
    <string name="pref_title_toggle_toggle_shuffle">I-Shuffle mode</string>
    <string name="pref_title_toggle_volume">Mga kontrol sa volume</string>
<<<<<<< HEAD
    <string name="pref_title_wallpaper_accent">Wallpaper accent color</string>
=======
>>>>>>> 649e0abd
    <string name="pref_title_whitelist">Whitelist music</string>
    <string name="pro">Pro</string>
    <string name="pro_summary">Itim na tema, Mga tema ng nagpe-play ngayon, Carousel effect at higit pa..</string>
    <string name="profile">Profile</string>
    <string name="purchase">Bumili</string>
    <string name="queue">Playing Queue</string>
    <string name="rate_app">I-rate ang app</string>
    <string name="rate_on_google_play_summary">Gustung-gusto ang app na ito? Ipaalam sa amin sa Google Play Store kung paano namin ito mapapahusay</string>
    <string name="recent_albums">Mga kamakailang album</string>
    <string name="recent_artists">Mga kamakailang artista</string>
    <string name="remove_action">Alisin</string>
    <string name="remove_cover">Alisin ang cover</string>
    <string name="remove_from_blacklist">Alisin sa blacklist</string>
    <string name="remove_song_from_playlist_title">Alisin ang kanta sa playlist</string>
    <string name="remove_song_x_from_playlist"><![CDATA[Alisin ang kantang <b>%1$s</b> mula sa playlist?]]></string>
    <string name="remove_songs_from_playlist_title">Alisin ang mga kanta sa playlist</string>
    <string name="remove_x_songs_from_playlist"><![CDATA[Alisin ang <b>%1$d</b> na kanta mula sa playlist?]]></string>
    <string name="rename_playlist_title">I-rename ang playlist</string>
    <string name="replace_cover">Replace Cover</string>
    <string name="report_an_issue">Mag-ulat ng isyu</string>
    <string name="report_bug">Mag-ulat ng bug</string>
    <string name="reset_action">I-reset</string>
    <string name="reset_artist_image">I-reset ang larawan ng artista</string>
    <string name="restore">I-restore</string>
    <string name="restore_message">Gusto mo bang ibalik ang backup?</string>
    <string name="restored_previous_purchase_please_restart">Ibinalik ang nakaraang pagbili. Mangyaring i-restart ang app upang magamit ang lahat ng mga tampok.</string>
    <string name="restored_previous_purchases">Ibinalik ang mga nakaraang pagbili.</string>
    <string name="restoring_purchase">Ibinabalik ang pagbili…</string>
    <string name="retro_music_player">Retro Music Player</string>
    <string name="retro_music_pro">Retro Music Pro</string>
    <string name="ringtone_summary">Ang app ay nangangailangan ng permiso upang ma-access ang mga setting ng iyong device upang maitakda ang musika bilang Ringtone</string>
    <string name="ringtone_title">Ringtone (Opsyonal)</string>
    <string name="saf_delete_failed">Nabigo ang pagtanggal ng file: %s</string>
    <!-- SAF -->
    <string name="saf_error_uri">Hindi makakuha ng SAF URI</string>
    <string name="saf_guide_slide1_description">Buksan ang navigation drawer</string>
    <string name="saf_guide_slide1_description_before_o">Paganahin ang \'Ipakita ang SD card\' sa overflow menu</string>
    <!-- SAF guide -->
    <string name="saf_guide_slide1_title">Kailangan ng %s ng access sa SD card</string>
    <string name="saf_guide_slide2_description">Kailangan mong piliin ang root directory ng iyong SD card</string>
    <string name="saf_guide_slide2_title">Piliin ang iyong SD card sa navigation drawer</string>
    <string name="saf_guide_slide3_description">Huwag magbukas ng anumang sub-folder</string>
    <string name="saf_guide_slide3_title">I-tap ang \'select\' button sa ibaba ng screen</string>
    <string name="saf_write_failed">Nabigo ang pagsulat ng file: %s</string>
    <string name="save">I-save</string>
    <!-- SAF -->
    <!-- SAF guide -->
    <string name="save_playlist_title">I-save bilang file</string>
    <string name="save_playlists_title">I-save bilang mga file</string>
    <string name="saved_playlist_to">Na-save ang playlist sa %s.</string>
    <string name="saving_changes">Sine-save ang mga pagbabago</string>
    <string name="scan_media">I-scan ang media</string>
    <string name="scanned_files">Na-scan ang %1$d of %2$d files.</string>
    <string name="scrobbles_label">Scrobbles</string>
    <string name="select_all">Piliin lahat</string>
    <string name="selected">Napili</string>
    <string name="set">Itakda</string>
    <string name="set_artist_image">Itakda ang larawan ng artista</string>
    <string name="share_app">Ibahagi ang app</string>
    <string name="share_summary">Ibahagi ang app sa iyong mga kaibigan at pamilya</string>
    <string name="share_to_stories">Ibahagi sa Mga Story</string>
    <string name="show_album_artists">Ipakita ang mga Album Artista</string>
    <string name="shuffle">Balasahin</string>
    <string name="simple">Simple</string>
    <string name="sleep_timer_canceled">Nakansel na ang sleep timer.</string>
    <string name="sleep_timer_set">Nakatakda ang sleep timer sa %d minuto mula ngayon.</string>
    <string name="social">Sosyal</string>
    <string name="social_stories">Magbahagi sa story</string>
    <string name="song">Kanta</string>
    <string name="song_duration">Duration ng kanta</string>
    <string name="songs">Mga Kanta</string>
    <string name="sort_order">Iayos ang order</string>
    <string name="sort_order_a_z">Paakyat</string>
    <string name="sort_order_album">Album</string>
    <string name="sort_order_album_artist">@string/album_artist</string>
    <string name="sort_order_artist">Artista</string>
    <string name="sort_order_composer">Kompositor</string>
    <string name="sort_order_date">Idinagdag ang petsa</string>
    <string name="sort_order_date_modified">Binagong Petsa</string>
    <string name="sort_order_num_songs">Bilang ng kanta</string>
    <string name="sort_order_num_songs_desc">Bilang ng kanta pababa</string>
    <string name="sort_order_year">Taon</string>
    <string name="sort_order_z_a">Pababa</string>
    <string name="speech_not_supported">Paumanhin! Hindi sinusuportahan ng iyong device ang speech input</string>
    <string name="speech_prompt">Hanapin ang iyong librerya</string>
    <string name="stack">Salansan</string>
    <string name="start_play_music">Magpapatugtog ng musika.</string>
    <string name="suggestion_songs">Mga Mungkahi</string>
    <string name="support_development">Suportahan ang pag-unlad</string>
    <string name="swipe_to_unlock">I-swipe para ma-unlock</string>
    <string name="synced_lyrics">Naka-sync na lyrics</string>
    <string name="telegram_group">Telegram</string>
    <string name="telegram_group_summary">Sumali sa grupong Telegram upang talakayin ang mga bug, magmungkahi, magpakitang gilas at higit pa</string>
    <string name="thank_you">Salamat sa inyo!</string>
    <string name="the_audio_file">Ang audio file</string>
    <string name="this_month">Ngayong buwan</string>
    <string name="this_week">Ngayong linggo</string>
    <string name="this_year">Ngayong taon</string>
    <string name="tiny">Maliit</string>
    <string name="tiny_card_style">Maliit na card</string>
    <string name="title">Pamagat</string>
    <string name="title_new_backup">Bagong Backup</string>
    <string name="today">Ngayon</string>
    <string name="top_albums">Nangungunang mga album</string>
    <string name="top_artists">Nangungunang mga artista</string>
    <string name="track_hint">"Track (2 para sa track 2 o 3004 para sa CD3 track 4)"</string>
    <string name="track_list">Numero ng track</string>
    <string name="translate">Isalin</string>
    <string name="translate_community">Tulungan kaming isalin ang app sa iyong wika</string>
    <string name="try_retro_music_premium">Subukan ang Retro Music Premium</string>
    <string name="twitter_page">Twitter</string>
    <string name="twitter_page_summary">Ibahagi ang iyong disenyo sa Retro Music</string>
    <string name="unlabeled">Walang label</string>
    <string name="unplayable_file">Hindi ma-play ang kantang ito.</string>
    <string name="up_next">Susunod</string>
    <string name="update_image">I-update ang larawan</string>
    <string name="updating">Ina-update…</string>
    <string name="user_images_description">User Images</string>
    <string name="user_name">User Name</string>
    <string name="username">Username</string>
    <string name="version">Bersyon</string>
    <string name="vertical_flip">Pini-flip ng patayo</string>
    <string name="view_on_telegram">Tingnan sa Telegram</string>
    <string name="volume">Volume</string>
    <string name="web_search">Maghanap sa web</string>
    <string name="website">Website</string>
    <string name="website_summary">Tingnan ang aming Website</string>
    <string name="welcome">Mabuhay,</string>
    <string name="what_do_you_want_to_share">Ano ang gusto mong ibahagi?</string>
    <string name="whats_new">Ano\'ng bago</string>
    <string name="window">Bintana</string>
    <string name="window_corner_edges">Mga bilugan na sulok</string>
    <string name="x_has_been_set_as_ringtone">Itakda ang %1$s bilang iyong ringtone.</string>
    <string name="x_selected">%1$d ang napili</string>
    <string name="year">Taon</string>
    <string name="you_have_to_select_at_least_one_category">Kailangan mong pumili ng kahit isang kategorya.</string>
    <string name="you_will_be_forwarded_to_the_issue_tracker_website">Ipapasa ka sa website ng tagasubaybay ng isyu.</string>
    <string name="your_account_data_is_only_used_for_authentication">Ginagamit lang ang data ng iyong account para sa pagpapatunay.</string>
</resources><|MERGE_RESOLUTION|>--- conflicted
+++ resolved
@@ -45,7 +45,7 @@
     <string name="action_share">Ibahagi</string>
     <string name="action_shuffle_all">I-shuffle lahat</string>
     <string name="action_shuffle_playlist">I-shuffle ang playlist</string>
-    <string name="action_sleep_timer">Orasan ng pagtulog</string>
+    <string name="action_sleep_timer">Timer ng pagtulog</string>
     <string name="action_sort_order">Iayos ang order</string>
     <string name="action_tag_editor">I-edit ang tag</string>
     <string name="action_toggle_favorite">I-toggle sa paborito</string>
@@ -147,7 +147,7 @@
     <string name="delete_x_songs"><![CDATA[Tanggalin ang <b>%1$d</b> na mga kanta?]]></string>
     <string name="deleted_x_songs">Tinanggal ang %1$d na mga kanta.</string>
     <string name="deleting_songs">Pagtanggal ng mga Kanta</string>
-    <string name="depth">Malalim</string>
+    <string name="depth">Lalim</string>
     <string name="description">Paglalarawan</string>
     <string name="device_info">Impormasyon ng device</string>
     <string name="dialog_message_set_ringtone">Payagan ang Retro Music na baguhin ang mga setting ng audio</string>
@@ -155,7 +155,7 @@
     <string name="disc_hint">Disc Number</string>
     <string name="do_you_want_to_clear_the_blacklist">Gusto mo bang burahin ang blacklist?</string>
     <string name="do_you_want_to_remove_from_the_blacklist"><![CDATA[Gusto mo bang alisin ang <b>%1$s</b> sa blacklist?]]></string>
-    <string name="donate">Mag Donate</string>
+    <string name="donate">Mag-donate</string>
     <string name="donate_summary">Kung sa tingin mo ay karapat-dapat akong mabayaran para sa aking trabaho, maaari kang mag-iwan ng pera dito</string>
     <string name="donation_header">Bilhan mo ako ng:</string>
     <string name="done">Tapos na</string>
@@ -213,7 +213,7 @@
     <string name="label_more_from">Higit pa mula sa %s</string>
     <string name="label_sampling_rate">Halimbawa ng rate</string>
     <string name="label_track_length">Haba</string>
-    <string name="labeled">Lebelado</string>
+    <string name="labeled">Labelado</string>
     <string name="last_added">Huling idinagdag</string>
     <string name="last_song">Huling kanta</string>
     <string name="library_categories">Mga kategorya ng librerya</string>
@@ -309,11 +309,7 @@
     <string name="pref_summary_album_art_on_lockscreen">Gamitin ang kasalukuyang nagpe-play ng album cover ng kanta bilang lockscreen na wallpaper</string>
     <string name="pref_summary_album_artists_only">Ipakita ang Mga Album Artista sa kategorya ng Artista</string>
     <string name="pref_summary_audio_ducking">Hinaan ang volume kapag nag-play ng system sound o natanggap ang notification</string>
-<<<<<<< HEAD
-    <string name="pref_summary_audio_fade">Fade audio when song is paused or played</string>
-=======
     <string name="pref_summary_audio_fade">Fade audio kapag Naka-pause o Nagpe-play ang Kanta</string>
->>>>>>> 649e0abd
     <string name="pref_summary_blacklist">Nakatago sa iyong librerya ang nilalaman ng mga naka-blacklist na folder.</string>
     <string name="pref_summary_bluetooth_playback">Simulan ang pagplay sa sandaling nakakonekta sa bluetooth device</string>
     <string name="pref_summary_blurred_album_art">I-blur ang album cover sa lockscreen. Maaaring magdulot ng mga problema sa mga third party na app at widget</string>
@@ -334,8 +330,8 @@
     <string name="pref_summary_lock_screen">Gamitin ang mga custom na kontrol sa lockscreen ng Retro Music</string>
     <string name="pref_summary_open_source_licences">Mga detalye ng lisensya para sa open source software</string>
     <string name="pref_summary_remember_tab">Mag-navigate sa huling ginamit na tab sa simula</string>
-    <string name="pref_summary_show_lyrics">Display synced lyrics over album cover</string>
-    <string name="pref_summary_suggestions">Show New Music Mix on homescreen</string>
+    <string name="pref_summary_show_lyrics">Ipakita ang Naka-sync na Lyrics sa Album Cover</string>
+    <string name="pref_summary_suggestions">Ipakita ang Bagong Music Mix sa Homescreen</string>
     <string name="pref_summary_toggle_full_screen">Immersive mode</string>
     <string name="pref_summary_toggle_headset">Simulan ang pag-play kaagad pagkatapos maikonekta ang mga headphone</string>
     <string name="pref_summary_toggle_shuffle">Mag-o-off ang shuffle mode kapag nagpe-play ng bagong listahan ng mga kanta</string>
@@ -376,19 +372,16 @@
     <string name="pref_title_lyrics_type">Lyrics type</string>
     <string name="pref_title_now_playing_screen_appearance">Tema ng nagpe-play ngayon</string>
     <string name="pref_title_open_source_licences">Mga lisensyang open source</string>
-    <string name="pref_title_remember_tab">Remember last tab</string>
-    <string name="pref_title_show_lyrics">Show lyrics</string>
-    <string name="pref_title_suggestions">Show suggestions</string>
+    <string name="pref_title_remember_tab">Tandaan ang Huling Tab</string>
+    <string name="pref_title_show_lyrics">Ipakita ang Mga Lyrics</string>
+    <string name="pref_title_suggestions">Ipakita ang Mga Mungkahi</string>
     <string name="pref_title_tab_text_mode">Mode ng mga pamagat ng tab</string>
     <string name="pref_title_toggle_carousel_effect">Carousel effect</string>
     <string name="pref_title_toggle_full_screen">I-Fullscreen ang app</string>
     <string name="pref_title_toggle_toggle_headset">Awto-play</string>
     <string name="pref_title_toggle_toggle_shuffle">I-Shuffle mode</string>
     <string name="pref_title_toggle_volume">Mga kontrol sa volume</string>
-<<<<<<< HEAD
     <string name="pref_title_wallpaper_accent">Wallpaper accent color</string>
-=======
->>>>>>> 649e0abd
     <string name="pref_title_whitelist">Whitelist music</string>
     <string name="pro">Pro</string>
     <string name="pro_summary">Itim na tema, Mga tema ng nagpe-play ngayon, Carousel effect at higit pa..</string>

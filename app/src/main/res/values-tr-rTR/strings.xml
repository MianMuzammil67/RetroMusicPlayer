--- conflicted
+++ resolved
@@ -216,11 +216,7 @@
     <string name="label_file_name">Dosya adı</string>
     <string name="label_file_path">Dosya yolu</string>
     <string name="label_file_size">Boyut</string>
-<<<<<<< HEAD
     <string name="label_last_modified">Son düzenleme</string>
-=======
-    <string name="label_last_modified">Last Modified</string>
->>>>>>> 6b66433a
     <string name="label_more_from">%s\'dan daha fazla</string>
     <string name="label_sampling_rate">Örnekleme oranı</string>
     <string name="label_track_length">Uzunluk</string>
@@ -278,11 +274,7 @@
     <string name="past_three_months">Son 3 ay</string>
     <string name="paste_lyrics_here">Sözleri buraya yapıştır</string>
     <string name="paste_timeframe_lyrics_here">Zaman dilimli şarkı sözlerini buraya yapıştır</string>
-<<<<<<< HEAD
     <string name="peek">Zirve</string>
-=======
-    <string name="peek">Peek</string>
->>>>>>> 6b66433a
     <string name="permission_external_storage_denied">Harici depolama izni reddedildi.</string>
     <string name="permission_summary">Uygulamanın müzik çalması için cihazınızın depolama erişimine ihtiyacı var</string>
     <string name="permission_title">Depolama Erişimi</string>

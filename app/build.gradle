--- conflicted
+++ resolved
@@ -60,11 +60,7 @@
         }
     }
     lint {
-<<<<<<< HEAD
         warning 'ImpliedQuantity', 'Instantiatable', 'MissingQuantity', 'MissingTranslation'
-=======
-        warning 'MissingTranslation', 'ImpliedQuantity', 'Instantiatable'
->>>>>>> e8f931f2
     }
     compileOptions {
         sourceCompatibility JavaVersion.VERSION_1_8

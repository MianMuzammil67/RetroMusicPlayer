apply plugin: 'com.android.application'
apply plugin: 'kotlin-android'
apply plugin: 'kotlin-kapt'
apply plugin: 'com.google.devtools.ksp'
apply plugin: "androidx.navigation.safeargs.kotlin"
apply plugin: 'kotlin-parcelize'

android {
    compileSdk 32
    namespace "code.name.monkey.retromusic"

    defaultConfig {
        minSdk 21
        targetSdk 32

        vectorDrawables.useSupportLibrary = true

<<<<<<< HEAD
        applicationId "code.name.monkey.retromusic"
        versionCode 10598
        versionName '6.0.3-beta'
=======
        applicationId namespace
        versionCode 10597
        versionName '6.0.2-beta'
>>>>>>> 0d976516

        buildConfigField("String", "GOOGLE_PLAY_LICENSING_KEY", "\"${getProperty(getProperties('../public.properties'), 'GOOGLE_PLAY_LICENSE_KEY')}\"")
    }
    def signingProperties = getProperties('retro.properties')
    def releaseSigning
    if (signingProperties != null) {
        releaseSigning = signingConfigs.create("release") {
            storeFile file(getProperty(signingProperties, 'storeFile'))
            keyAlias getProperty(signingProperties, 'keyAlias')
            storePassword getProperty(signingProperties, 'storePassword')
            keyPassword getProperty(signingProperties, 'keyPassword')
        }
    } else {
        releaseSigning = signingConfigs.debug
    }
    buildTypes {
        release {
            shrinkResources true
            minifyEnabled true
            proguardFiles getDefaultProguardFile('proguard-android-optimize.txt'), 'proguard-rules.pro'
            signingConfig releaseSigning
        }
        debug {
            signingConfig releaseSigning
            applicationIdSuffix '.debug'
            versionNameSuffix ' DEBUG'
        }
    }
    flavorDimensions "version"
    productFlavors {
        normal {
            dimension "version"
        }
        fdroid {
            dimension "version"
        }
    }

    buildFeatures {
        viewBinding true
    }
    packagingOptions {
        resources {
            excludes += ['META-INF/LICENSE', 'META-INF/NOTICE', 'META-INF/java.properties']
        }
    }
    lint {
        abortOnError true
        warning 'ImpliedQuantity', 'Instantiatable', 'MissingQuantity', 'MissingTranslation'
    }
    compileOptions {
        sourceCompatibility JavaVersion.VERSION_1_8
        targetCompatibility JavaVersion.VERSION_1_8
    }
    kotlinOptions {
        jvmTarget = "1.8"
    }
    dependenciesInfo {
        includeInApk = false
        includeInBundle = false
    }
    configurations.all {
        resolutionStrategy.force 'com.google.code.findbugs:jsr305:1.3.9'
    }
}

def getProperties(String fileName) {
    Properties properties = new Properties()
    def file = rootProject.file(fileName)
    if (file.exists()) {
        file.withInputStream { stream -> properties.load(stream) }
    } else {
        properties = null
    }
    return properties
}

static def getProperty(Properties properties, String name) {
    return properties?.getProperty(name) ?: "$name missing"
}

dependencies {
    implementation project(':appthemehelper')
    implementation "androidx.gridlayout:gridlayout:1.0.0"

    implementation "androidx.appcompat:appcompat:$appcompat_version"
    implementation 'androidx.annotation:annotation:1.4.0'
    implementation 'androidx.constraintlayout:constraintlayout:2.1.4'
    implementation 'androidx.recyclerview:recyclerview:1.3.0-beta01'
    implementation "androidx.preference:preference-ktx:$preference_version"
    implementation "androidx.core:core-ktx:$core_version"
    implementation 'androidx.palette:palette-ktx:1.0.0'

    implementation 'androidx.mediarouter:mediarouter:1.3.1'
    //Cast Dependencies
    normalImplementation 'com.google.android.gms:play-services-cast-framework:21.0.1'
    //WebServer by NanoHttpd
    normalImplementation "org.nanohttpd:nanohttpd:2.3.1"

    implementation "androidx.navigation:navigation-runtime-ktx:$navigation_version"
    implementation "androidx.navigation:navigation-fragment-ktx:$navigation_version"
    implementation "androidx.navigation:navigation-ui-ktx:$navigation_version"

    def room_version = '2.5.0-alpha02'
    implementation "androidx.room:room-runtime:$room_version"
    implementation "androidx.room:room-ktx:$room_version"
    ksp "androidx.room:room-compiler:$room_version"

    implementation "androidx.lifecycle:lifecycle-viewmodel-ktx:$lifecycle_version"
    implementation "androidx.lifecycle:lifecycle-livedata-ktx:$lifecycle_version"
    implementation "androidx.lifecycle:lifecycle-common-java8:$lifecycle_version"

    implementation "androidx.core:core-splashscreen:1.0.0"

    normalImplementation 'com.google.android.play:feature-delivery:2.0.0'
    normalImplementation 'com.google.android.play:review:2.0.0'

    implementation "com.google.android.material:material:$mdc_version"

    def retrofit_version = '2.9.0'
    implementation "com.squareup.retrofit2:retrofit:$retrofit_version"
    implementation "com.squareup.retrofit2:converter-gson:$retrofit_version"
    implementation 'com.squareup.okhttp3:logging-interceptor:5.0.0-alpha.9'

    def material_dialog_version = "3.3.0"
    implementation "com.afollestad.material-dialogs:core:$material_dialog_version"
    implementation "com.afollestad.material-dialogs:input:$material_dialog_version"
    implementation "com.afollestad.material-dialogs:color:$material_dialog_version"

<<<<<<< HEAD
    implementation "org.jetbrains.kotlin:kotlin-stdlib-jdk8:$kotlin_version"

    def kotlin_coroutines_version = '1.6.4'
    implementation "org.jetbrains.kotlinx:kotlinx-coroutines-core:$kotlin_coroutines_version"
    implementation "org.jetbrains.kotlinx:kotlinx-coroutines-android:$kotlin_coroutines_version"
=======
    implementation 'com.afollestad:material-cab:2.0.1'

    implementation "org.jetbrains.kotlinx:kotlinx-coroutines-android:1.6.4"
>>>>>>> 0d976516

    def koin_version = '3.2.0'
    implementation "io.insert-koin:koin-core:$koin_version"
    implementation "io.insert-koin:koin-android:$koin_version"

    def glide_version = '4.13.2'
    implementation "com.github.bumptech.glide:glide:$glide_version"
    kapt "com.github.bumptech.glide:compiler:$glide_version"
    implementation "com.github.bumptech.glide:okhttp3-integration:$glide_version"

    implementation 'com.h6ah4i.android.widget.advrecyclerview:advrecyclerview:1.0.0'

    implementation 'com.github.bosphere.android-fadingedgelayout:fadingedgelayout:1.0.0'

    implementation 'net.yslibrary.keyboardvisibilityevent:keyboardvisibilityevent:3.0.0-RC3'
    implementation 'com.github.jetradarmobile:android-snowfall:1.2.1'

    implementation "dev.chrisbanes.insetter:insetter:0.6.1"

    implementation 'com.github.Adonai:jaudiotagger:2.3.15'
    normalImplementation 'com.anjlab.android.iab.v3:library:2.0.3'
    implementation 'com.r0adkll:slidableactivity:2.1.0'
    implementation 'com.heinrichreimersoftware:material-intro:2.0.0'
    implementation 'com.github.dhaval2404:imagepicker:2.1'
    implementation 'me.zhanghai.android.fastscroll:library:1.1.8'
    implementation 'cat.ereza:customactivityoncrash:2.4.0'
    implementation 'me.tankery.lib:circularSeekBar:1.4.0'
}<|MERGE_RESOLUTION|>--- conflicted
+++ resolved
@@ -15,15 +15,9 @@
 
         vectorDrawables.useSupportLibrary = true
 
-<<<<<<< HEAD
-        applicationId "code.name.monkey.retromusic"
-        versionCode 10598
-        versionName '6.0.3-beta'
-=======
         applicationId namespace
         versionCode 10597
         versionName '6.0.2-beta'
->>>>>>> 0d976516
 
         buildConfigField("String", "GOOGLE_PLAY_LICENSING_KEY", "\"${getProperty(getProperties('../public.properties'), 'GOOGLE_PLAY_LICENSE_KEY')}\"")
     }
@@ -112,12 +106,12 @@
     implementation "androidx.appcompat:appcompat:$appcompat_version"
     implementation 'androidx.annotation:annotation:1.4.0'
     implementation 'androidx.constraintlayout:constraintlayout:2.1.4'
-    implementation 'androidx.recyclerview:recyclerview:1.3.0-beta01'
+    implementation 'androidx.recyclerview:recyclerview:1.2.1'
     implementation "androidx.preference:preference-ktx:$preference_version"
     implementation "androidx.core:core-ktx:$core_version"
     implementation 'androidx.palette:palette-ktx:1.0.0'
 
-    implementation 'androidx.mediarouter:mediarouter:1.3.1'
+    implementation 'androidx.mediarouter:mediarouter:1.3.0'
     //Cast Dependencies
     normalImplementation 'com.google.android.gms:play-services-cast-framework:21.0.1'
     //WebServer by NanoHttpd
@@ -136,7 +130,7 @@
     implementation "androidx.lifecycle:lifecycle-livedata-ktx:$lifecycle_version"
     implementation "androidx.lifecycle:lifecycle-common-java8:$lifecycle_version"
 
-    implementation "androidx.core:core-splashscreen:1.0.0"
+    implementation "androidx.core:core-splashscreen:1.0.0-rc01"
 
     normalImplementation 'com.google.android.play:feature-delivery:2.0.0'
     normalImplementation 'com.google.android.play:review:2.0.0'
@@ -153,17 +147,9 @@
     implementation "com.afollestad.material-dialogs:input:$material_dialog_version"
     implementation "com.afollestad.material-dialogs:color:$material_dialog_version"
 
-<<<<<<< HEAD
-    implementation "org.jetbrains.kotlin:kotlin-stdlib-jdk8:$kotlin_version"
-
-    def kotlin_coroutines_version = '1.6.4'
-    implementation "org.jetbrains.kotlinx:kotlinx-coroutines-core:$kotlin_coroutines_version"
-    implementation "org.jetbrains.kotlinx:kotlinx-coroutines-android:$kotlin_coroutines_version"
-=======
     implementation 'com.afollestad:material-cab:2.0.1'
 
     implementation "org.jetbrains.kotlinx:kotlinx-coroutines-android:1.6.4"
->>>>>>> 0d976516
 
     def koin_version = '3.2.0'
     implementation "io.insert-koin:koin-core:$koin_version"
@@ -183,6 +169,7 @@
 
     implementation "dev.chrisbanes.insetter:insetter:0.6.1"
 
+    implementation 'org.eclipse.mylyn.github:org.eclipse.egit.github.core:2.1.5'
     implementation 'com.github.Adonai:jaudiotagger:2.3.15'
     normalImplementation 'com.anjlab.android.iab.v3:library:2.0.3'
     implementation 'com.r0adkll:slidableactivity:2.1.0'

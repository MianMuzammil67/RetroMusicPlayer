--- conflicted
+++ resolved
@@ -2,19 +2,12 @@
 
 buildscript {
     ext {
-<<<<<<< HEAD
-        kotlin_version = '1.7.10'
-        lifecycle_version = '2.5.1'
-        navigation_version = '2.5.1'
-        mdc_version = '1.7.0-alpha03'
-=======
         lifecycle_version='2.5.0'
         navigation_version = '2.5.0'
         mdc_version = '1.7.0-alpha02'
->>>>>>> 0d976516
         preference_version = '1.2.0'
-        appcompat_version = '1.5.0-rc01'
-        core_version = '1.8.0'
+        appcompat_version = '1.4.2'
+        core_version='1.8.0'
     }
 
     repositories {
